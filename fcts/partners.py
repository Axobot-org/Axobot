--- conflicted
+++ resolved
@@ -8,11 +8,7 @@
 from fcts import args, checks
 importlib.reload(args)
 importlib.reload(checks)
-<<<<<<< HEAD
-from utils import Zbot, MyContext
-=======
 from libs.classes import Zbot, MyContext
->>>>>>> 7085dae6
 
 class Partners(commands.Cog):
 
@@ -20,11 +16,7 @@
         self.bot = bot
         self.file = 'partners'
         self.table = 'partners_beta' if bot.beta else 'partners'
-<<<<<<< HEAD
-    
-=======
-
->>>>>>> 7085dae6
+
     @commands.Cog.listener()
     async def on_ready(self):
         self.table = 'partners_beta' if self.bot.beta else 'partners'
@@ -39,15 +31,9 @@
             async with self.bot.db_query(query) as query_results:
                 liste = list(query_results)
             return liste
-<<<<<<< HEAD
-        except Exception as e:
-            await self.bot.get_cog('Errors').on_error(e,None)
-    
-=======
         except Exception as err:
             await self.bot.get_cog('Errors').on_error(err,None)
 
->>>>>>> 7085dae6
     async def bdd_get_guild(self, guildID: int):
         """Return every partners of a guild"""
         try:
@@ -55,15 +41,9 @@
             async with self.bot.db_query(query) as query_results:
                 liste = list(query_results)
             return liste
-<<<<<<< HEAD
-        except Exception as e:
-            await self.bot.get_cog('Errors').on_error(e,None)
-    
-=======
         except Exception as err:
             await self.bot.get_cog('Errors').on_error(err,None)
 
->>>>>>> 7085dae6
     async def bdd_get_partnered(self, invites: list):
         """Return every guilds which has this one as partner"""
         try:
@@ -73,38 +53,19 @@
             async with self.bot.db_query(query) as query_results:
                 liste = list(query_results)
             return liste
-<<<<<<< HEAD
-        except Exception as e:
-            await self.bot.get_cog('Errors').on_error(e,None)
-    
-=======
         except Exception as err:
             await self.bot.get_cog('Errors').on_error(err,None)
 
->>>>>>> 7085dae6
     async def bdd_set_partner(self,guildID:int,partnerID:str,partnerType:str,desc:str):
         """Add a partner into a server"""
         try:
             ID = await self.generate_id()
-<<<<<<< HEAD
-            cnx = self.bot.cnx_frm
-            cursor = cnx.cursor(dictionary = True)
-            # query = ("INSERT INTO `{table}` (`ID`,`guild`,`target`,`type`,`description`) VALUES ('{id}','{guild}','{target}','{type}','{desc}');".format(table=self.table,id=ID,guild=guildID,target=partnerID,type=partnerType,desc=desc.replace("'","\\'")))
-            query = "INSERT INTO `{}` (`ID`,`guild`,`target`,`type`,`description`) VALUES (%(i)s,%(g)s,%(ta)s,%(ty)s,%(d)s);".format(self.table)
-            cursor.execute(query, { 'i': ID, 'g': guildID, 'ta': partnerID, 'ty': partnerType, 'd': desc })
-            cnx.commit()
-            cursor.close()
-            return True
-        except Exception as e:
-            await self.bot.get_cog('Errors').on_error(e,None)
-=======
             query = "INSERT INTO `{}` (`ID`,`guild`,`target`,`type`,`description`) VALUES (%(i)s,%(g)s,%(ta)s,%(ty)s,%(d)s);".format(self.table)
             async with self.bot.db_query(query, { 'i': ID, 'g': guildID, 'ta': partnerID, 'ty': partnerType, 'd': desc }):
                 pass
             return True
         except Exception as err:
             await self.bot.get_cog('Errors').on_error(err,None)
->>>>>>> 7085dae6
             return False
     
     async def bdd_edit_partner(self,partnerID:int,target:str=None,desc:str=None,msg:int=None):
@@ -120,13 +81,8 @@
             async with self.bot.db_query(query):
                 pass
             return True
-<<<<<<< HEAD
-        except Exception as e:
-            await self.bot.get_cog('Errors').on_error(e,None)
-=======
         except Exception as err:
             await self.bot.get_cog('Errors').on_error(err,None)
->>>>>>> 7085dae6
             return False
 
     async def bdd_del_partner(self,ID:int):
@@ -139,36 +95,20 @@
         except Exception as e:
             await self.bot.get_cog('Errors').on_error(e,None)
             return False
-<<<<<<< HEAD
-    
-    async def get_bot_guilds(self, bot:int, session:aiohttp.ClientSession) -> Optional[int]:
-        """Get the guilds count of a bot
-        None if unknown bot/count not provided"""
-        async with session.get('https://discordbots.org/api/bots/{}/stats'.format(bot), headers={'Authorization':str(self.bot.dbl_token)}) as resp:
-=======
 
     async def get_bot_guilds(self, bot:int, session:aiohttp.ClientSession) -> Optional[int]:
         """Get the guilds count of a bot
         None if unknown bot/count not provided"""
         async with session.get('https://top.gg/api/bots/{}/stats'.format(bot), headers={'Authorization':str(self.bot.dbl_token)}) as resp:
->>>>>>> 7085dae6
             ans: dict = await resp.json()
         if 'server_count' in ans:
             return ans['server_count']
         return None
-<<<<<<< HEAD
-    
-    async def get_bot_owners(self, bot:int, session:aiohttp.ClientSession) -> list[Union[discord.User, int]]:
-        """Get the owners list of a bot
-        Empty list if unknown bot/owners not provided"""
-        async with session.get('https://discordbots.org/api/bots/{}'.format(bot), headers={'Authorization':str(self.bot.dbl_token)}) as resp:
-=======
 
     async def get_bot_owners(self, bot:int, session:aiohttp.ClientSession) -> list[Union[discord.User, int]]:
         """Get the owners list of a bot
         Empty list if unknown bot/owners not provided"""
         async with session.get('https://top.gg/api/bots/{}'.format(bot), headers={'Authorization':str(self.bot.dbl_token)}) as resp:
->>>>>>> 7085dae6
             ans: dict = await resp.json()
         owners = list()
         if 'owners' in ans:
@@ -186,16 +126,6 @@
         partners = await self.bdd_get_guild(channel.guild.id)
         if len(partners) == 0:
             return 0
-<<<<<<< HEAD
-        tr_unknown = await self.bot._(channel.guild.id, 'keywords', 'unknown')
-        tr_guild = await self.bot._(channel.guild.id, 'keywords', 'server')
-        tr_bot = await self.bot._(channel.guild.id, 'keywords', 'bot')
-        tr_members = await self.bot._(channel.guild.id, 'stats_infos', 'role-3')
-        tr_guilds = await self.bot._(channel.guild.id, 'keywords', 'servers')
-        tr_invite = await self.bot._(channel.guild.id, 'stats_infos', 'inv-4')
-        tr_click = await self.bot._(channel.guild.id, 'keywords', 'click_here')
-        tr_owner = await self.bot._(channel.guild.id, 'stats_infos', 'guild-1')
-=======
         tr_unknown = await self.bot._(channel.guild.id, "misc.unknown")
         tr_guild = await self.bot._(channel.guild.id, "misc.server")
         tr_bot = await self.bot._(channel.guild.id, "misc.bot")
@@ -204,7 +134,6 @@
         tr_invite = await self.bot._(channel.guild.id, 'info.info.inv-4')
         tr_click = await self.bot._(channel.guild.id, "misc.click_here")
         tr_owner = await self.bot._(channel.guild.id, 'info.info.guild-1')
->>>>>>> 7085dae6
         count = 0
         if color is None:
             color = await self.bot.get_config(channel.guild.id,'partner_color')
@@ -220,9 +149,6 @@
                     title, fields, image, target_desc = await self.update_partner_guild(tr_guild, tr_members, tr_unknown, tr_invite, tr_click, channel, partner, target_desc)
                 except discord.NotFound:
                     continue
-<<<<<<< HEAD
-            emb = self.bot.get_cog('Embeds').Embed(title=title,desc=target_desc,fields=[f for f in fields if f is not None],color=color,footer_text=str(partner['ID']),thumbnail=image).update_timestamp()
-=======
             emb = discord.Embed(title=title, description=target_desc, color=color, timestamp=self.bot.utcnow())
             emb.set_footer(text=partner['ID'])
             if image:
@@ -230,7 +156,6 @@
             for field in fields:
                 if field:
                     emb.add_field(**field)
->>>>>>> 7085dae6
             if self.bot.zombie_mode:
                 return
             try:
@@ -284,15 +209,9 @@
         title = "**{}** ".format(tr_guild.capitalize())
         try:
             inv = await self.bot.fetch_invite(partner['target'])
-<<<<<<< HEAD
-        except discord.errors.NotFound as e:
-            raise e
-        image = str(inv.guild.icon)
-=======
         except discord.NotFound as err:
             raise err
         image = str(inv.guild.icon) if inv.guild.icon else None
->>>>>>> 7085dae6
         if isinstance(inv, discord.Invite) and not inv.revoked:
             title += inv.guild.name
             field1 = {'name': tr_members.capitalize(), 'value': str(
@@ -331,81 +250,42 @@
     @commands.group(name="partner",aliases=['partners'])
     @commands.guild_only()
     @commands.check(checks.database_connected)
-<<<<<<< HEAD
-    async def partner_main(self, ctx: MyContext):
-        """Manage the partners of your server
-        
-=======
     @commands.check(checks.has_manage_guild)
     async def partner_main(self, ctx: MyContext):
         """Manage the partners of your server
 
->>>>>>> 7085dae6
         ..Doc server.html#partners-system"""
         if ctx.subcommand_passed is None:
             await self.bot.get_cog('Help').help_command(ctx,['partner'])
 
     @partner_main.command(name='add')
     @commands.check(checks.database_connected)
-<<<<<<< HEAD
-    @commands.check(checks.has_admin)
-=======
->>>>>>> 7085dae6
     async def partner_add(self, ctx: MyContext, invite:args.Invite, *, description=''):
         """Add a partner in your list
 
         ..Example partners add https://discord.com/oauth2/authorize?client_id=486896267788812288&scope=bot
 
         ..Example partners add discord.gg/mee6
-<<<<<<< HEAD
-        
-=======
-
->>>>>>> 7085dae6
+
         ..Doc server.html#add-a-partner"""
         if isinstance(invite,int):
             try:
                 item = await self.bot.fetch_user(invite)
                 if not item.bot:
                     raise Exception
-<<<<<<< HEAD
-            except:
-                return await ctx.send(await self.bot._(ctx.guild.id,'partners','invalid-bot'))
-            Type = 'bot'
-=======
             except discord.NotFound:
                 return await ctx.send(await self.bot._(ctx.guild.id, "partners.invalid-bot"))
             partner_type = 'bot'
->>>>>>> 7085dae6
         elif isinstance(invite,str):
             try:
                 item = await self.bot.fetch_invite(invite)
             except discord.errors.NotFound:
-<<<<<<< HEAD
-                return await ctx.send(await self.bot._(ctx.guild.id,'partners','invalid-invite'))
-            Type = 'guild'
-=======
                 return await ctx.send(await self.bot._(ctx.guild.id, "partners.invalid-invite"))
             partner_type = 'guild'
->>>>>>> 7085dae6
         else:
             return
         current_list = [x['target'] for x in await self.bdd_get_guild(ctx.guild.id)]
         if str(item.id) in current_list:
-<<<<<<< HEAD
-            return await ctx.send(await self.bot._(ctx.guild,"partners","already-added"))
-        if len(description) > 0:
-            description = await self.bot.get_cog('Emojis').anti_code(description)
-        await self.bdd_set_partner(guildID=ctx.guild.id,partnerID=item.id,partnerType=Type,desc=description)
-        await ctx.send(await self.bot._(ctx.guild.id,'partners','added-partner'))
-        # logs
-        emb = self.bot.get_cog("Embeds").Embed(desc=f"New partner added: {Type} {item.id}", color=10949630, footer_text=ctx.guild.name).update_timestamp().set_author(self.bot.user)
-        await self.bot.get_cog("Embeds").send([emb])
-    
-    @partner_main.command(name='description',aliases=['desc'])
-    @commands.check(checks.database_connected)
-    @commands.check(checks.has_admin)
-=======
             return await ctx.send(await self.bot._(ctx.guild, "partners.already-added"))
         if len(description) > 0:
             description = await self.bot.get_cog('Emojis').anti_code(description)
@@ -419,7 +299,6 @@
 
     @partner_main.command(name='description',aliases=['desc'])
     @commands.check(checks.database_connected)
->>>>>>> 7085dae6
     async def partner_desc(self, ctx: MyContext, ID:int, *, description:str):
         """Add or modify a description for a partner
 
@@ -428,18 +307,6 @@
         ..Doc server.html#add-a-partner"""
         l = await self.bdd_get_partner(ID,ctx.guild.id)
         if len(l) == 0:
-<<<<<<< HEAD
-            return await ctx.send(await self.bot._(ctx.guild.id,'partners','invalid-partner'))
-        l = l[0]
-        description = await self.bot.get_cog('Emojis').anti_code(description)
-        if await self.bdd_edit_partner(l['ID'],desc=description):
-            await ctx.send(await self.bot._(ctx.guild.id,'partners','changed-desc'))
-        else:
-            await ctx.send(await self.bot._(ctx.guild.id,'partners','unknown-error'))
-
-    @partner_main.command(name='invite')
-    @commands.check(checks.has_manage_guild)
-=======
             return await ctx.send(await self.bot._(ctx.guild.id, "partners.invalid-partner"))
         l = l[0]
         description = await self.bot.get_cog('Emojis').anti_code(description)
@@ -449,7 +316,6 @@
             await ctx.send(await self.bot._(ctx.guild.id, "partners.unknown-error"))
 
     @partner_main.command(name='invite')
->>>>>>> 7085dae6
     async def partner_invite(self, ctx: MyContext, ID:int, new_invite:discord.Invite=None):
         """Get the invite of a guild partner. 
         If you specify an invite, the partner will be updated with this new invite
@@ -459,18 +325,6 @@
         ..Doc server.html#change-a-server-invite"""
         l = await self.bdd_get_partner(ID,ctx.guild.id)
         if len(l) == 0 or l[0]['type']!='guild':
-<<<<<<< HEAD
-            return await ctx.send(await self.bot._(ctx.guild.id,'partners','unknown-server'))
-        l = l[0]
-        if new_invite is None:
-            return await ctx.send('{}: discord.gg/{}'.format(await self.bot._(ctx.guild.id,'stats_infos','inv-4'),l['target']))
-        if not await checks.has_admin(ctx):
-            return
-        if await self.bdd_edit_partner(l['ID'],target=new_invite.code):
-            await ctx.send(await self.bot._(ctx.guild.id,'partners','changed-invite'))
-        else:
-            await ctx.send(await self.bot._(ctx.guild.id,'partners','unknown-error'))
-=======
             return await ctx.send(await self.bot._(ctx.guild.id, "partners.unknown-server"))
         l = l[0]
         if new_invite is None:
@@ -481,7 +335,6 @@
             await ctx.send(await self.bot._(ctx.guild.id, "partners.changed-invite"))
         else:
             await ctx.send(await self.bot._(ctx.guild.id, "partners.unknown-error"))
->>>>>>> 7085dae6
 
     @partner_main.command(name='remove')
     @commands.check(checks.has_admin)
@@ -492,38 +345,23 @@
         
         ..Doc server.html#remove-a-partner"""
         if not ctx.channel.permissions_for(ctx.guild.me).add_reactions:
-<<<<<<< HEAD
-            return await ctx.send(await self.bot._(ctx.guild.id,'partners','missing-reactions'))
-        l = await self.bdd_get_partner(ID,ctx.guild.id)
-        if len(l) == 0:
-            return await ctx.send(await self.bot._(ctx.guild.id,'partners','invalid-partner'))
-=======
             return await ctx.send(await self.bot._(ctx.guild.id, "partners.missing-reactions"))
         l = await self.bdd_get_partner(ID,ctx.guild.id)
         if len(l) == 0:
             return await ctx.send(await self.bot._(ctx.guild.id, "partners.invalid-partner"))
->>>>>>> 7085dae6
         l = l[0]
         if l['type']=='bot':
             try:
                 bot = await self.bot.fetch_user(l['target'])
             except discord.NotFound:
                 bot = l['target']
-<<<<<<< HEAD
-            msg = await ctx.send((await self.bot._(ctx.guild.id,'partners','confirm-bot')).format(bot))
-=======
             msg = await ctx.send(await self.bot._(ctx.guild.id, "partners.confirm-bot", bot=bot))
->>>>>>> 7085dae6
         elif l['type']=='guild':
             try:
                 server = (await self.bot.fetch_invite(l['target'])).guild.name
             except discord.NotFound:
                 server = l['target']
-<<<<<<< HEAD
-            msg = await ctx.send((await self.bot._(ctx.guild.id,'partners','confirm-server')).format(server))
-=======
             msg = await ctx.send(await self.bot._(ctx.guild.id, "partners.confirm-server", server=server))
->>>>>>> 7085dae6
         else:
             return
         await msg.add_reaction('✅')
@@ -532,16 +370,6 @@
         try:
             await ctx.bot.wait_for('reaction_add', timeout=10.0, check=check)
         except asyncio.TimeoutError:
-<<<<<<< HEAD
-            return await ctx.send(await self.bot._(ctx.guild.id,'partners','del-canceled'))
-        if await self.bdd_del_partner(l['ID']):
-            await ctx.send(await self.bot._(ctx.guild.id,'partners','deleted'))
-            emb = self.bot.get_cog("Embeds").Embed(desc=f"Partner removed: {l['type']} {l['ID']}", color=10949630, footer_text=ctx.guild.name).update_timestamp().set_author(self.bot.user)
-            await self.bot.get_cog("Embeds").send([emb])
-        else:
-            await ctx.send(await self.bot._(ctx.guild.id,'partners','unknown-error'))
-        
-=======
             return await ctx.send(await self.bot._(ctx.guild.id, "partners.del-canceled"))
         if await self.bdd_del_partner(l['ID']):
             await ctx.send(await self.bot._(ctx.guild.id, "partners.deleted"))
@@ -552,7 +380,6 @@
         else:
             await ctx.send(await self.bot._(ctx.guild.id, "partners.unknown-error"))
 
->>>>>>> 7085dae6
     @partner_main.command(name="list")
     @commands.check(checks.has_manage_guild)
     async def partner_list(self, ctx: MyContext):
@@ -560,16 +387,6 @@
         
         ..Doc server.html#list-every-partners"""
         f = ['','']
-<<<<<<< HEAD
-        lang = await self.bot._(ctx.guild.id,'current_lang','current')
-        tr_bot = await self.bot._(ctx.guild.id,'keywords','bot')
-        tr_guild = await self.bot._(ctx.guild.id,'keywords','server')
-        tr_added = await self.bot._(ctx.guild.id,'keywords','added_at')
-        tr_unknown = await self.bot._(ctx.guild.id,'keywords','unknown')
-        tr_owner = await self.bot._(ctx.guild.id,'stats_infos','guild-1')
-        for l in await self.bdd_get_guild(ctx.guild.id):
-            date = str(await ctx.bot.get_cog('TimeUtils').date(l['added_at'],lang=lang,year=True,hour=False)).strip()
-=======
         tr_bot = await self.bot._(ctx.guild.id, "misc.bot")
         tr_guild = await self.bot._(ctx.guild.id, "misc.server")
         tr_added = await self.bot._(ctx.guild.id, "misc.added_at")
@@ -577,7 +394,6 @@
         tr_owner = await self.bot._(ctx.guild.id,'info.info.guild-1')
         for l in await self.bdd_get_guild(ctx.guild.id):
             date = f"<t:{l['added_at'].timestamp():.0f}:D>"
->>>>>>> 7085dae6
             if l['type']=='bot':
                 try:
                     bot = await self.bot.fetch_user(l['target'])
@@ -599,29 +415,16 @@
                 else:
                     f[1] += f"{server.name} ({tr_owner} : {server.owner})\n"
         else:
-<<<<<<< HEAD
-            f[1] = await self.bot._(ctx.guild.id,'partners','missing-manage-guild')
-        if len(f[0]) == 0:
-            f[0] = await self.bot._(ctx.guild.id,'partners','no-partner')
-        if len(f[1]) == 0:
-            f[1] = await self.bot._(ctx.guild.id,'partners','no-partner-2')
-        fields_name = await self.bot._(ctx.guild.id,'partners','partners-list')
-=======
             f[1] = await self.bot._(ctx.guild.id, "partners.missing-manage-guild")
         if len(f[0]) == 0:
             f[0] = await self.bot._(ctx.guild.id, "partners.no-partner")
         if len(f[1]) == 0:
             f[1] = await self.bot._(ctx.guild.id, "partners.no-partner-2")
         fields_name = await self.bot._(ctx.guild.id, "partners.partners-list")
->>>>>>> 7085dae6
         if ctx.can_send_embed:
             color = await ctx.bot.get_config(ctx.guild.id,'partner_color')
             if color is None:
                 color = self.bot.get_cog('Servers').default_opt['partner_color']
-<<<<<<< HEAD
-            emb = await ctx.bot.get_cog('Embeds').Embed(title=fields_name[0],fields=[{'name':fields_name[1],'value':f[0]},{'name':'​','value':'​'},{'name':fields_name[2],'value':f[1]}],color=color,thumbnail=ctx.guild.icon).update_timestamp().create_footer(ctx)
-            await ctx.send(embed=emb.discord_embed())
-=======
             emb = discord.Embed(title=fields_name[0], color=color, timestamp=self.bot.utcnow())
             if ctx.guild.icon:
                 emb.set_thumbnail(url=ctx.guild.icon)
@@ -630,16 +433,11 @@
             emb.add_field(name=fields_name[2], value=f[1], inline=False)
             emb.set_footer(text=ctx.author, icon_url=ctx.author.display_avatar)
             await ctx.send(embed=emb)
->>>>>>> 7085dae6
         else:
             await ctx.send(f"__{fields_name[0]}:__\n{f[0]}\n\n__{fields_name[1]}:__\n{f[1]}")
 
     @partner_main.command(name="color",aliases=['colour'])
-<<<<<<< HEAD
-    @commands.check(checks.has_admin)
-=======
     @commands.check(checks.has_manage_guild)
->>>>>>> 7085dae6
     async def partner_color(self, ctx: MyContext, color):
         """Change the color of the partners embed
     It has the same result as `config change partner_color`
@@ -658,20 +456,6 @@
         """Reload your partners channel
         
         ..Doc server.html#reload-your-list"""
-<<<<<<< HEAD
-        msg = await ctx.send(str(await self.bot._(ctx.guild,'rss','guild-loading')).format(self.bot.get_cog('Emojis').customEmojis['loading']))
-        channel = await self.bot.get_cog('Servers').get_server(criters=[f"`ID`={ctx.guild.id}"],columns=['partner_channel','partner_color'])
-        if len(channel) == 0:
-            return await msg.edit(content=await self.bot._(ctx.guild,'partners','no-channel'))
-        chan = channel[0]['partner_channel'].split(';')[0]
-        if not chan.isnumeric():
-            return await msg.edit(content=await self.bot._(ctx.guild,'partners','no-channel'))
-        chan = ctx.guild.get_channel(int(chan))
-        if chan is None:
-            return await msg.edit(content=await self.bot._(ctx.guild,'partners','no-channel'))
-        count = await self.update_partners(chan,channel[0]['partner_color'])
-        await msg.edit(content=str(await self.bot._(ctx.guild,'partners','reloaded')).format(count))
-=======
         msg = await ctx.send(await self.bot._(ctx.guild, "rss.guild-loading", emoji=self.bot.get_cog('Emojis').customs['loading']))
         channel = await self.bot.get_cog('Servers').get_server(criters=[f"`ID`={ctx.guild.id}"],columns=['partner_channel','partner_color'])
         if len(channel) == 0:
@@ -684,7 +468,6 @@
             return await msg.edit(content=await self.bot._(ctx.guild, "partners.no-channel"))
         count = await self.update_partners(chan,channel[0]['partner_color'])
         await msg.edit(content=await self.bot._(ctx.guild, "partners.reloaded", count=count))
->>>>>>> 7085dae6
 
 
 
