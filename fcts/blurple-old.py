--- conflicted
+++ resolved
@@ -9,15 +9,6 @@
 from discord.ext import commands
 from discord.ext.commands.cooldowns import BucketType
 from PIL import Image, ImageEnhance, ImageSequence
-<<<<<<< HEAD
-import PIL
-from io import BytesIO
-import io
-import datetime
-import aiohttp
-import time
-=======
->>>>>>> 7085dae6
 from resizeimage import resizeimage
 from libs.classes import MyContext
 
@@ -44,12 +35,7 @@
             return await ctx.send(await self.bot._(ctx.channel,"blurple","missing-attachment-perm"))
 
         picture = None
-<<<<<<< HEAD
-        start = time.time()
-        
-=======
-
->>>>>>> 7085dae6
+
         if url is not None:
             try:
                 user = await commands.UserConverter().convert(ctx,url)
@@ -80,11 +66,7 @@
         except Exception:
             await ctx.send(str(await self.bot._(ctx.guild,"blurple","check_invalid")).format(ctx.message.author.mention))
             return
-<<<<<<< HEAD
-        
-=======
-
->>>>>>> 7085dae6
+
         await ctx.send(str(await self.bot._(ctx.guild,"blurple","check_intro")).format(ctx.message.author.mention))
 
         im = im.convert('RGBA')
@@ -100,10 +82,6 @@
             impixels = imsize[0]*imsize[1]
             end = time.time()
             await ctx.send(str(await self.bot._(ctx.guild,"blurple","check_resized")).format(ctx.message.author.mention,round(end-start,2)))
-<<<<<<< HEAD
-            start = time.time()
-=======
->>>>>>> 7085dae6
 
         def imager(im):
             global noofblurplepixels
@@ -170,11 +148,7 @@
             percentwhite = round(((noofwhitepixels/noofpixels)*100), 2)
 
             fields_txt = await self.bot._(ctx.guild,"blurple","check_fields")
-<<<<<<< HEAD
-            embed = discord.Embed(Title = "", colour = 0x7289DA, description=fields_txt[5])
-=======
             embed = discord.Embed(title = "", colour = 0x7289DA, description=fields_txt[5])
->>>>>>> 7085dae6
             if blurplenesspercentage>=99.99:
                 embed.add_field(name=fields_txt[0], value=f"{blurplenesspercentage}% :tada:", inline=False)
             else:
@@ -190,11 +164,7 @@
         if blurplenesspercentage>95 and str(picture)==str(ctx.author.display_avatar):
             date = datetime.datetime.today()
             if not await ctx.bot.get_cog('Utilities').has_blurple_card(ctx.author) and 6<date.day<20 and date.month==5:
-<<<<<<< HEAD
-                pr = await self.bot.get_prefix(ctx.message)
-=======
                 pr = await self.bot.prefix_manager.get_prefix(ctx.guild)
->>>>>>> 7085dae6
                 em = ':tada:'
                 if ctx.guild is not None and ctx.channel.permissions_for(ctx.guild.me).external_emojis:
                     em = '<:blurpletada:575696286905401345>'
@@ -343,15 +313,9 @@
                 image = discord.File(fp=image, filename='image.gif')
             try:
                 fields_txt = await self.bot._(ctx.guild,"blurple","check_fields")
-<<<<<<< HEAD
-                embed = discord.Embed(Title = "", colour = 0x7289DA, description=fields_txt[5])
-                embed.set_author(name=await self.bot._(ctx.guild,'blurple','create_title'))
-                if isgif == False:
-=======
                 embed = discord.Embed(title = "", colour = 0x7289DA, description=fields_txt[5])
                 embed.set_author(name=await self.bot._(ctx.guild,'blurple','create_title'))
                 if not isgif:
->>>>>>> 7085dae6
                     embed.set_image(url="attachment://image.png")
                     embed.set_footer(text=str(await self.bot._(ctx.guild,'blurple','create_footer_1')).format(ctx.author))
                 else:
