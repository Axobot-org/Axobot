import asyncio
import re
from typing import Any, Optional

import discord
from cachingutils import LRUCache
from discord import app_commands
from discord.ext import commands, tasks

from fcts.args import serverlog
from fcts.tickets import TicketCreationEvent
from libs.antiscam.classes import PredictionResult
from libs.bot_classes import MyContext, Zbot
from libs.enums import ServerWarningType
from libs.formatutils import FormatUtils

from . import checks

DISCORD_INVITE = re.compile(r'(?:https?://)?(?:www[.\s])?((?:discord[.\s](?:gg|io|me|li(?:nk)?)|discordapp\.com/invite|discord\.com/invite|dsc\.gg)[/ ]{,3}[\w-]{1,25}(?!\w))')


class ServerLogs(commands.Cog):
    """Handle any kind of server log"""

    logs_categories = {
        "automod": {"antiraid", "antiscam"},
        "bot": {"bot_warnings"},
        "members": {"member_roles", "member_nick", "member_avatar", "member_join", "member_leave", "member_verification"},
        "moderation": {"member_ban", "member_unban", "member_timeout", "member_kick"},
        "messages": {"message_update", "message_delete", "discord_invite", "ghost_ping"},
        "roles": {"role_creation"},
        "tickets": {"ticket_creation"},
    }

    @classmethod
    def available_logs(cls):
        return {log for category in cls.logs_categories.values() for log in category}


    def __init__(self, bot: Zbot):
        self.bot = bot
        self.file = "serverlogs"
        self.cache: LRUCache[int, dict[int, list[str]]] = LRUCache(max_size=10000, timeout=3600*4)
        self.to_send: dict[discord.TextChannel, list[discord.Embed]] = {}
        self.auditlogs_timeout = 3 # seconds

    async def cog_load(self):
        self.send_logs_task.start() # pylint: disable=no-member

    async def cog_unload(self):
        self.send_logs_task.cancel() # pylint: disable=no-member


    async def is_log_enabled(self, guild_id: int, log: str) -> list[int]:
        "Check if a log kind is enabled for a guild, and return the corresponding logs channel ID"
<<<<<<< HEAD
        guild_logs = await self.db_get_from_guild(guild)
        # if axobot is also there, don't send anything
        if await self.bot.check_axobot_presence(guild_id=guild):
=======
        guild_logs = await self.db_get_from_guild(guild_id)
        # if axobot is also there, don't send anything
        if await self.bot.check_axobot_presence(guild_id=guild_id):
>>>>>>> a2f73d74
            return []
        res: list[int] = []
        for channel, event in guild_logs.items():
            if log in event:
                res.append(channel)
        return res

    async def validate_logs(self, guild: discord.Guild, channel_ids: list[int], embed: discord.Embed, log_type: str):
        "Send a log embed to the corresponding modlogs channels"
        for channel_id in channel_ids:
            if channel := guild.get_channel_or_thread(channel_id):
                if channel in self.to_send:
                    self.to_send[channel].append(embed)
                else:
                    self.to_send[channel] = [embed]
                self.bot.dispatch("serverlog", guild.id, channel.id, log_type)

    async def db_get_from_channel(self, guild: int, channel: int, use_cache: bool=True) -> list[str]:
        "Get enabled logs for a channel"
        if use_cache and (cached := self.cache.get(guild)) and channel in cached:
            return cached[channel]
        query = "SELECT kind FROM serverlogs WHERE guild = %s AND channel = %s AND beta = %s"
        async with self.bot.db_query(query, (guild, channel, self.bot.beta)) as query_results:
            return [row['kind'] for row in query_results]

    async def db_get_from_guild(self, guild: int, use_cache: bool=True) -> dict[int, list[str]]:
        """Get enabled logs for a guild
        Returns a map of ChannelID -> list of enabled logs"""
        if use_cache and (cached := self.cache.get(guild)):
            return cached
        query = "SELECT channel, kind FROM serverlogs WHERE guild = %s AND beta = %s"
        async with self.bot.db_query(query, (guild, self.bot.beta)) as query_results:
            res = {}
            for row in query_results:
                res[row['channel']] = res.get(row['channel'], []) + [row['kind']]
            self.cache[guild] = res
            return res

    async def db_add(self, guild: int, channel: int, kind: str) -> bool:
        "Add logs to a channel"
        query = "INSERT INTO serverlogs (guild, channel, kind, beta) VALUES (%(g)s, %(c)s, %(k)s, %(b)s) ON DUPLICATE KEY UPDATE guild=%(g)s"
        async with self.bot.db_query(query, {'g': guild, 'c': channel, 'k': kind, 'b': self.bot.beta}) as query_result:
            if query_result > 0 and guild in self.cache:
                if channel in self.cache[guild]:
                    self.cache[guild][channel].append(kind)
                else:
                    self.cache[guild][channel] = await self.db_get_from_channel(guild, channel, False)
            return query_result > 0

    async def db_remove(self, guild: int, channel: int, kind: str) -> bool:
        "Remove logs from a channel"
        query = "DELETE FROM serverlogs WHERE guild = %s AND channel = %s AND kind = %s AND beta = %s"
        async with self.bot.db_query(query, (guild, channel, kind, self.bot.beta), returnrowcount=True) as query_result:
            if query_result > 0 and guild in self.cache:
                if channel in self.cache[guild]:
                    self.cache[guild][channel] = [x for x in self.cache[guild][channel] if x != kind]
                else:
                    self.cache[guild] = await self.db_get_from_guild(guild, use_cache=False)
            return query_result > 0


    @tasks.loop(seconds=30)
    async def send_logs_task(self):
        "Send ready logs every 30s to avoid rate limits"
        try:
            for channel, embeds in dict(self.to_send).items():
                if not embeds:
                    self.to_send.pop(channel)
                    continue
                try:
                    perms = channel.permissions_for(channel.guild.me)
                    if perms.send_messages and perms.embed_links:
                        await channel.send(embeds=embeds[:10])
                        if len(embeds) > 10:
                            self.to_send[channel] = self.to_send[channel][10:]
                        else:
                            self.to_send.pop(channel)
                except discord.HTTPException as err:
                    self.bot.dispatch('error', err, None)
        except Exception as err: # pylint: disable=broad-except
            self.bot.dispatch('error', err, None)

    @send_logs_task.before_loop
    async def before_logs_task(self):
        await self.bot.wait_until_ready()


    @commands.hybrid_group(name="modlogs")
    @app_commands.default_permissions(manage_guild=True)
    @commands.guild_only()
    @commands.check(checks.has_manage_guild)
    @commands.cooldown(2, 6, commands.BucketType.guild)
    async def modlogs_main(self, ctx: MyContext):
        """Enable or disable server logs in specific channels"""
        if ctx.subcommand_passed is None:
            await ctx.send_help(ctx.command)

    @modlogs_main.command(name="list")
    @app_commands.describe(channel="The channel to list logs for. Leave empty to list all logs for the server")
    @commands.cooldown(1, 10, commands.BucketType.channel)
    async def modlogs_list(self, ctx: MyContext, channel: Optional[discord.TextChannel]=None):
        """Show the full list of server logs type, or the list of enabled logs for a channel"""
        if channel:  # display logs enabled for this channel only
            title = await self.bot._(ctx.guild.id, "serverlogs.list.channel", channel='#'+channel.name)
            if channel_logs := await self.db_get_from_channel(ctx.guild.id, channel.id):
                embed = discord.Embed(title=title)
                for category, logs in sorted(self.logs_categories.items()):
                    name = await self.bot._(ctx.guild.id, 'serverlogs.categories.'+category)
                    actual_logs = ['- '+l for l in sorted(logs) if l in channel_logs]
                    if actual_logs:
                        embed.add_field(name=name, value='\n'.join(actual_logs))
            else: # error msg
                cmd = await self.bot.prefix_manager.get_prefix(ctx.guild) + "modlogs enable"
                embed = discord.Embed(title=title, description=await self.bot._(ctx.guild.id, "serverlogs.list.none", cmd=cmd))
        else:  # display available logs and logs enabled for the whole server
            global_title = await self.bot._(ctx.guild.id, "serverlogs.list.all")
            # fetch logs enabled in the guild
            guild_logs = await self.db_get_from_guild(ctx.guild.id)
            guild_logs = sorted(set(x for v in guild_logs.values() for x in v if x in self.available_logs()))
            # build embed
            if ctx.bot_permissions.external_emojis and (cog := self.bot.emojis_manager):
                enabled_emoji, disabled_emoji = cog.customs["green_check"], cog.customs["gray_check"]
            else:
                enabled_emoji, disabled_emoji = '🔹', '◾'
            desc = await self.bot._(ctx.guild.id, "serverlogs.list.emojis", enabled=enabled_emoji, disabled=disabled_emoji)
            embed = discord.Embed(title=global_title, description=desc)
            for category, logs in sorted(self.logs_categories.items()):
                name = await self.bot._(ctx.guild.id, 'serverlogs.categories.'+category)
                embed.add_field(name=name, value='\n'.join([
                    (enabled_emoji if l in guild_logs else disabled_emoji) + l for l in sorted(logs)
                    ]))

        embed.color = discord.Color.blue()
        await ctx.send(embed=embed)

    @modlogs_main.command(name="enable", aliases=['add'])
    async def modlogs_enable(self, ctx: MyContext, logs: commands.Greedy[serverlog]):
        """Enable one or more logs in the current channel"""
        if len(logs) == 0:
            raise commands.BadArgument('Invalid server log type')
        if 'all' in logs:
            logs = list(self.available_logs())
        actually_added: list[str] = []
        for log in logs:
            if await self.db_add(ctx.guild.id, ctx.channel.id, log):
                actually_added.append(log)
        if actually_added:
            msg = await self.bot._(ctx.guild.id, "serverlogs.enabled", kind=', '.join(actually_added))
            if not ctx.channel.permissions_for(ctx.guild.me).embed_links:
                msg += "\n:warning: " + await self.bot._(ctx.guild.id, "serverlogs.embed-warning")
        else:
            msg = await self.bot._(ctx.guild.id, "serverlogs.none-added")
        await ctx.send(msg)

    @modlogs_enable.autocomplete("logs")
    async def _modlogs_enable_autocomplete(self, interaction: discord.Interaction, current: str):
        actived_logs = await self.db_get_from_channel(interaction.guild_id, interaction.channel_id)
        available_logs = self.available_logs() - set(actived_logs)
        return await self.log_name_autocomplete(current, available_logs)

    @modlogs_main.command(name="disable", aliases=['remove'])
    async def modlogs_disable(self, ctx: MyContext, logs: commands.Greedy[serverlog]):
        """Disable one or more logs in the current channel"""
        if len(logs) == 0:
            raise commands.BadArgument('Invalid server log type')
        if 'all' in logs:
            logs = list(self.available_logs())
        actually_removed: list[str] = []
        for log in logs:
            if await self.db_remove(ctx.guild.id, ctx.channel.id, log):
                actually_removed.append(log)
        if actually_removed:
            msg = await self.bot._(ctx.guild.id, "serverlogs.disabled", kind=', '.join(actually_removed))
        else:
            msg = await self.bot._(ctx.guild.id, "serverlogs.none-removed")
        await ctx.send(msg)
    
    @modlogs_disable.autocomplete("logs")
    async def _modlogs_disable_autocomplete(self, interaction: discord.Interaction, current: str):
        actived_logs = await self.db_get_from_channel(interaction.guild_id, interaction.channel_id)
        return await self.log_name_autocomplete(current, actived_logs)

    async def log_name_autocomplete(self, current: str, available_logs: Optional[list[str]]=None):
        "Autocompletion for log names"
        all_logs = available_logs or list(self.available_logs())
        filtered = sorted(
            (not option.startswith(current), option)
            for option in all_logs
            if current in option
        )
        return [
            app_commands.Choice(name=value[1], value=value[1])
            for value in filtered
        ][:25]

    @commands.Cog.listener()
    async def on_raw_message_edit(self, msg: discord.RawMessageUpdateEvent):
        """Triggered when a message is sent
        Corresponding log: message_update"""
        if not msg.guild_id:
            return
        if channel_ids := await self.is_log_enabled(msg.guild_id, "message_update"):
            old_content: str = None
            author: discord.User = None
            guild: discord.Guild = None
            link: str = None
            if msg.cached_message:
                if msg.cached_message.author.bot:
                    return
                old_content = msg.cached_message.content
                author = msg.cached_message.author
                guild = msg.cached_message.guild
                link = msg.cached_message.jump_url
            else:
                if 'author' in msg.data and (author_id := msg.data.get('author').get('id')):
                    author = self.bot.get_user(int(author_id))
                guild = self.bot.get_guild(msg.guild_id)
                link = f"https://discord.com/channels/{msg.guild_id}/{msg.channel_id}/{msg.message_id}"
            new_content = msg.data.get('content')
            if new_content is None: # and msg.data.get('flags', 0) & 32:
                return
            emb = discord.Embed(
                description=f"**[Message]({link}) updated in <#{msg.channel_id}>**",
                colour=discord.Color.light_gray())
            if old_content:
                if len(old_content) > 1024:
                    old_content = old_content[:1020] + '…'
                emb.add_field(name="Old content", value=old_content, inline=False)
            if new_content:
                if len(new_content) > 1024:
                    new_content = new_content[:1020] + '…'
                emb.add_field(name="New content", value=new_content, inline=False)
            if author:
                emb.set_author(name=str(author), icon_url=author.display_avatar)
                emb.add_field(name="Message Author", value=f"{author} ({author.id})")
            await self.validate_logs(guild, channel_ids, emb, "message_update")

    @commands.Cog.listener()
    async def on_raw_message_delete(self, payload: discord.RawMessageDeleteEvent):
        """Triggered when a message is deleted
        Corresponding logs: message_delete, ghost_ping"""
        if not payload.guild_id or (payload.cached_message and payload.cached_message.author == self.bot.user):
            return
        guild = self.bot.get_guild(payload.guild_id)
        if guild is None:
            return
        # message delete
        if channel_ids := await self.is_log_enabled(payload.guild_id, "message_delete"):
            msg = payload.cached_message
            emb = discord.Embed(
                description=f"**Message deleted in <#{payload.channel_id}>**\n{msg.content if msg else ''}",
                colour=discord.Color.red()
            )
            if msg is not None:
                emb.set_author(name=str(msg.author), icon_url=msg.author.display_avatar)
                emb.add_field(name="Created at", value=f"<t:{msg.created_at.timestamp():.0f}>")
                emb.add_field(name="Message Author", value=f"{msg.author} ({msg.author.id})")
            await self.validate_logs(guild, channel_ids, emb, "message_delete")
        # ghost_ping
        if payload.cached_message is not None and (channel_ids := await self.is_log_enabled(payload.guild_id, "ghost_ping")):
            msg = payload.cached_message
            if len(msg.raw_mentions) == 0 or (self.bot.utcnow() - msg.created_at).total_seconds() > 20:
                return
            emb = discord.Embed(
                description=f"**Ghost ping in <#{payload.channel_id}>**",
                colour=discord.Color.orange()
            )
            emb.add_field(name="Created at", value=f"<t:{msg.created_at.timestamp():.0f}>")
            emb.add_field(name="Message Author", value=f"{msg.author} ({msg.author.id})")
            emb.add_field(name="Mentionning", value=" ".join(f"<@{mention}>" for mention in set(msg.raw_mentions)), inline=False)
            await self.validate_logs(guild, channel_ids, emb, "ghost_ping")

    @commands.Cog.listener()
    async def on_raw_bulk_message_delete(self, payload: discord.RawBulkMessageDeleteEvent):
        """Triggered when a bunch of  messages are deleted
        Corresponding log: message_delete"""
        if not payload.guild_id:
            return
        if channel_ids := await self.is_log_enabled(payload.guild_id, "message_delete"):
            guild = self.bot.get_guild(payload.guild_id)
            if not guild:
                return
            emb = discord.Embed(
                description=f"**{len(payload.message_ids)} messages deleted in <#{payload.channel_id}>**",
                colour=discord.Color.red()
            )
            await self.validate_logs(guild, channel_ids, emb, "message_delete")

    @commands.Cog.listener()
    async def on_message(self, message: discord.Message):
        """Triggered when a message is sent by someone
        Corresponding log: discord_invite"""
        if message.guild is None or message.author == self.bot.user:
            return
        if (invites := DISCORD_INVITE.findall(message.content)) and (channel_ids := await self.is_log_enabled(message.guild.id, "discord_invite")):
            emb = discord.Embed(
                description=f"**[Discord invite]({message.jump_url}) detected in {message.channel.mention}**",
                colour=discord.Color.orange()
            )
            emb.set_author(name=str(message.author), icon_url=message.author.display_avatar)
            emb.add_field(name="Created at", value=f"<t:{message.created_at.timestamp():.0f}>")
            emb.add_field(name="Message Author", value=f"{message.author} ({message.author.id})")
            invites_formatted: set[str] = set(invite.replace(' ', '') for invite in invites)
            try:
                emb.add_field(name="Invite" if len(invites) == 1 else "Invites", value="\n".join(invites_formatted), inline=False)
            except Exception as err:
                print(err)
            await self.validate_logs(message.guild, channel_ids, emb, "discord_invite")

    @commands.Cog.listener()
    async def on_member_update(self, before: discord.Member, after: discord.Member):
        """Triggered when a member is updated
        Corresponding logs: member_roles, member_nick, member_avatar, member_verification"""
        now = self.bot.utcnow()
        # member roles
        if before.roles != after.roles and (channel_ids := await self.is_log_enabled(before.guild.id, "member_roles")):
            await self.handle_member_roles(before, after, channel_ids)
        # member nick
        if before.nick != after.nick and (channel_ids := await self.is_log_enabled(before.guild.id, "member_nick")):
            await self.handle_member_nick(before, after, channel_ids)
        # member avatar
        if before.guild_avatar != after.guild_avatar and (
                channel_ids := await self.is_log_enabled(before.guild.id, "member_avatar")
        ):
            await self.handle_member_avatar(before, after, channel_ids)
        # member timeout
        if ((before.timed_out_until is None or before.timed_out_until < now)
            and after.timed_out_until is not None and after.timed_out_until > now
            and (channel_ids := await self.is_log_enabled(before.guild.id, "member_timeout"))
            ):
            await self.handle_member_timeout(before, after, channel_ids)
        # member un-timeout
        if (before.timed_out_until is not None and before.timed_out_until > now
            and after.timed_out_until is None
            and (channel_ids := await self.is_log_enabled(before.guild.id, "member_timeout"))
            ):
            await self.handle_member_untimeout(before, after, channel_ids)
        # member verification
        if (before.pending and not after.pending) and (channel_ids := await self.is_log_enabled(before.guild.id, "member_verification")):
            await self.handle_member_verification(before, after, channel_ids)
    
    async def handle_member_roles(self, before: discord.Member, after: discord.Member, channel_ids: list[int]):
        "Handle member_roles log"
        added_roles = [role for role in after.roles if role not in before.roles]
        removed_roles = [role for role in before.roles if role not in after.roles]
        emb = discord.Embed(
            description=f"**Member {before.mention} updated**",
            color=discord.Color.blurple()
        )
        if removed_roles:
            emb.add_field(name="Roles revoked", value=' '.join(r.mention for r in removed_roles), inline=False)
        if added_roles:
            emb.add_field(name="Roles granted", value=' '.join(r.mention for r in added_roles), inline=False)
        emb.set_author(name=str(after), icon_url=after.avatar or after.default_avatar)
        # if we have access to audit logs and no role come from an integration, just wait a bit to make sure the ban is logged
        if any(not role.managed for role in added_roles+removed_roles) and before.guild.me.guild_permissions.view_audit_log:
            now = self.bot.utcnow()
            await asyncio.sleep(self.auditlogs_timeout)
            async for entry in before.guild.audit_logs(limit=5, action=discord.AuditLogAction.member_role_update,
                                                        oldest_first=False):
                if entry.target.id == before.id and (now - entry.created_at).total_seconds() < 5:
                    emb.add_field(name="Roles edited by", value=f"**{entry.user.mention}** ({entry.user.id})")
                    break
        await self.validate_logs(after.guild, channel_ids, emb, "member_roles")

    async def handle_member_nick(self, before: discord.Member, after: discord.Member, channel_ids: list[int]):
        "Handle member_nick log"
        emb = discord.Embed(
            description=f"**Member {before.mention} ({before.id}) updated**",
            color=discord.Color.blurple()
        )
        before_txt = "None" if before.nick is None else discord.utils.escape_markdown(before.nick)
        after_txt = "None" if after.nick is None else discord.utils.escape_markdown(after.nick)
        emb.add_field(name="Nickname edited", value=f"{before_txt} -> {after_txt}")
        emb.set_author(name=str(after), icon_url=after.avatar or after.default_avatar)
        await self.validate_logs(after.guild, channel_ids, emb, "member_nick")

    async def handle_member_avatar(self, before: discord.Member, after: discord.Member, channel_ids: list[int]):
        "Handle member_avatar log"
        emb = discord.Embed(
            description=f"**Member {before.mention} ({before.id}) updated**",
            color=discord.Color.blurple()
        )
        before_txt = "None" if before.guild_avatar is None else f"[Before]({before.guild_avatar})"
        after_txt = "None" if after.guild_avatar is None else f"[After]{after.guild_avatar}"
        emb.add_field(name="Server avatar edited", value=f"{before_txt} -> {after_txt}")
        emb.set_author(name=str(after), icon_url=after.avatar or after.default_avatar)
        await self.validate_logs(after.guild, channel_ids, emb, "member_avatar")

    async def handle_member_timeout(self, before: discord.Member, after: discord.Member, channel_ids: list[int]):
        "Handle member_timeout log at start"
        now = self.bot.utcnow()
        emb = discord.Embed(
            description=f"**Member {before.mention} ({before.id}) set in timeout**",
            color=discord.Color.orange()
        )
        duration = await FormatUtils.time_delta(now, after.timed_out_until, lang='en')
        emb.add_field(name="Duration", value=f"{duration} (until <t:{after.timed_out_until.timestamp():.0f}>)", inline=False)
        emb.set_author(name=str(after), icon_url=after.avatar or after.default_avatar)
        # try to get who timeouted that member
        if before.guild.me.guild_permissions.view_audit_log:
            await asyncio.sleep(self.auditlogs_timeout)
            async for entry in before.guild.audit_logs(limit=5, action=discord.AuditLogAction.member_update,
                                                        oldest_first=False):
                if (entry.target.id == before.id
                    and entry.after.timed_out_until
                    and (now - entry.created_at).total_seconds() < 5
                    ):
                    emb.add_field(
                        name="Timeout by", value=f"**{entry.user.mention}** ({entry.user.id})")
                    emb.add_field(name="With reason", value=entry.reason or "No reason specified")
                    break
        await self.validate_logs(after.guild, channel_ids, emb, "member_timeout")

    async def handle_member_untimeout(self, before: discord.Member, after: discord.Member, channel_ids: list[int]):
        "Handle member_timeout log at end"
        emb = discord.Embed(
            description=f"**Member {before.mention} ({before.id}) no longer in timeout**",
            color=discord.Color.green()
        )
        emb.add_field(name="Planned timeout end", value=f"<t:{before.timed_out_until.timestamp():.0f}>", inline=False)
        emb.set_author(name=str(after), icon_url=after.avatar or after.default_avatar)
        # try to get who timeouted that member
        if after.guild.me.guild_permissions.view_audit_log:
            now = self.bot.utcnow()
            await asyncio.sleep(self.auditlogs_timeout)
            async for entry in before.guild.audit_logs(limit=5, action=discord.AuditLogAction.member_update,
                                                        oldest_first=False):
                if (entry.target.id == before.id
                    and entry.before.timed_out_until
                    and (now - entry.created_at).total_seconds() < 5
                    ):
                    emb.add_field(
                        name="Revoked by", value=f"**{entry.user.mention}** ({entry.user.id})")
                    break
        await self.validate_logs(after.guild, channel_ids, emb, "member_timeout")

    async def handle_member_verification(self, _before: discord.Member, after: discord.Member, channel_ids: list[int]):
        "Handle member_verification log"
        emb = discord.Embed(
            description=f"**{after.mention} ({after.id}) has been verified** through your server rules screen",
            colour=discord.Color.green()
        )
        emb.set_author(name=str(after), icon_url=after.display_avatar)
        emb.add_field(name="Account created at", value=f"<t:{after.created_at.timestamp():.0f}>", inline=False)
        if after.joined_at:
            delta = await FormatUtils.time_delta(
                after.joined_at,
                self.bot.utcnow(),
                lang=await self.bot._(after.guild.id, "_used_locale"),
                year=True
            )
            emb.add_field(
                name="Joined at",
                value=f"<t:{after.joined_at.timestamp():.0f}> ({delta})",
                inline=False)
        await self.validate_logs(after.guild, channel_ids, emb, "member_verification")

    async def get_member_specs(self, member: discord.Member) -> list[str]:
        "Get specific things to note for a member"
        specs = []
        if member.pending:
            specs.append("pending verification")
        if member.public_flags.verified_bot:
            specs.append("verified bot")
        elif member.bot:
            specs.append("bot")
        if member.public_flags.staff:
            specs.append("Discord staff")
        return specs

    @commands.Cog.listener()
    async def on_member_join(self, member: discord.Member):
        """Triggered when a member joins a guild
        Corresponding log: member_join"""
        if channel_ids := await self.is_log_enabled(member.guild.id, "member_join"):
            emb = discord.Embed(
                description=f"**{member.mention} ({member.id}) joined your server**",
                colour=discord.Color.green()
            )
            emb.set_author(name=str(member), icon_url=member.display_avatar)
            emb.add_field(name="Account created at", value=f"<t:{member.created_at.timestamp():.0f}>", inline=False)
            if specs := await self.get_member_specs(member):
                emb.add_field(name="Specificities", value=", ".join(specs), inline=False)
            await self.validate_logs(member.guild, channel_ids, emb, "member_join")

    @commands.Cog.listener()
    async def on_raw_member_remove(self, payload: discord.RawMemberRemoveEvent):
        """Triggered when a member leaves a guild
        Corresponding log: member_leave, member_kick"""
        if not payload.guild_id:
            return
        if channel_ids := await self.is_log_enabled(payload.guild_id, "member_leave"):
            await self.handle_member_leave(payload, channel_ids)
        if channel_ids := await self.is_log_enabled(payload.guild_id, "member_kick"):
            await self.handle_member_kick(payload, channel_ids)

    async def handle_member_leave(self, payload: discord.RawMemberRemoveEvent, channel_ids: list[int]):
        "Handle member_leave log"
        guild = self.bot.get_guild(payload.guild_id)
        if guild is None:
            return
        emb = discord.Embed(
            description=f"**{payload.user.mention} ({payload.user.id}) left your server**",
            colour=discord.Color.orange()
        )
        emb.set_author(name=str(payload.user), icon_url=payload.user.display_avatar)
        emb.add_field(name="Account created at", value=f"<t:{payload.user.created_at.timestamp():.0f}>", inline=False)
        if isinstance(payload.user, discord.Member):
            if payload.user.joined_at:
                delta = await FormatUtils.time_delta(
                    payload.user.joined_at,
                    self.bot.utcnow(),
                    lang=await self.bot._(payload.guild_id, "_used_locale"),
                    year=True
                )
                emb.add_field(
                    name="Joined your server at",
                    value=f"<t:{payload.user.joined_at.timestamp():.0f}> ({delta})",
                    inline=False)
            if specs := await self.get_member_specs(payload.user):
                emb.add_field(name="Specificities", value=", ".join(specs), inline=False)
            member_roles = [role for role in payload.user.roles[::-1] if not role.is_default()]
            roles_value = " ".join(r.mention for r in member_roles[:20]) if member_roles else "None"
            emb.add_field(name=f"Roles ({len(member_roles)})", value=roles_value)
        await self.validate_logs(guild, channel_ids, emb, "member_leave")

    async def handle_member_kick(self, payload: discord.RawMemberRemoveEvent, channel_ids: list[int]):
        "Handle member_kick log"
        guild = self.bot.get_guild(payload.guild_id)
        if guild is None:
            return
        if not guild.me.guild_permissions.view_audit_log:
            return
        now = self.bot.utcnow()
        await asyncio.sleep(self.auditlogs_timeout)
        async for entry in guild.audit_logs(limit=5, action=discord.AuditLogAction.kick, oldest_first=False):
            if entry.target.id == payload.user.id and (now - entry.created_at).total_seconds() < 5:
                emb = discord.Embed(
                    description=f"**{payload.user.mention} ({payload.user.id}) has been kicked**",
                    colour=discord.Color.red()
                )
                emb.set_author(name=str(payload.user), icon_url=payload.user.display_avatar)
                emb.add_field(name="Kicked by",
                                value=f"**{entry.user.mention}** ({entry.user.id})")
                emb.add_field(name="With reason",
                                value=entry.reason or "No reason specified")
                await self.validate_logs(guild, channel_ids, emb, "member_kick")
                break


    @commands.Cog.listener()
    async def on_member_ban(self, guild: discord.Guild, user: discord.User):
        """Triggered when a member is banned from a server
        Corresponding log: member_ban"""
        if channel_ids := await self.is_log_enabled(guild.id, "member_ban"):
            emb = discord.Embed(
                description=f"**{user.mention} ({user.id}) has been banned**",
                colour=discord.Color.red()
            )
            emb.set_author(name=str(user), icon_url=user.display_avatar)
            # if we have access to audit logs, just wait a bit to make sure the ban is logged
            if guild.me.guild_permissions.view_audit_log:
                now = self.bot.utcnow()
                await asyncio.sleep(self.auditlogs_timeout)
                async for entry in guild.audit_logs(limit=5, action=discord.AuditLogAction.ban, oldest_first=False):
                    if entry.target.id == user.id and (now - entry.created_at).total_seconds() < 5:
                        emb.add_field(name="Banned by", value=f"**{entry.user.mention}** ({entry.user.id})")
                        emb.add_field(name="With reason", value=entry.reason or "No reason specified")
                        break
            await self.validate_logs(guild, channel_ids, emb, "member_ban")

    @commands.Cog.listener()
    async def on_member_unban(self, guild: discord.Guild, user: discord.User):
        """Triggered when a user is unbanned from a server
        Corresponding log: member_unban"""
        if channel_ids := await self.is_log_enabled(guild.id, "member_unban"):
            emb = discord.Embed(
                description=f"**{user.mention} ({user.id}) has been unbanned**",
                colour=discord.Color.green()
            )
            emb.set_author(name=str(user), icon_url=user.display_avatar)
            # if we have access to audit logs, just wait a bit to make sure the unban is logged
            if guild.me.guild_permissions.view_audit_log:
                now = self.bot.utcnow()
                await asyncio.sleep(self.auditlogs_timeout)
                async for entry in guild.audit_logs(limit=5, action=discord.AuditLogAction.unban, oldest_first=False):
                    if entry.target.id == user.id and (now - entry.created_at).total_seconds() < 5:
                        emb.add_field(name="Unbanned by", value=f"**{entry.user.mention}** ({entry.user.id})")
                        emb.add_field(name="With reason", value=entry.reason or "No reason specified")
                        break
            await self.validate_logs(guild, channel_ids, emb, "member_unban")


    @commands.Cog.listener()
    async def on_guild_role_create(self, role: discord.Role):
        """Triggered when a role is created in a guild
        Corresponding log: role_creation"""
        if channel_ids := await self.is_log_enabled(role.guild.id, "role_creation"):
            emb = discord.Embed(
                description="**New role created**",
                colour=discord.Color.green()
            )
            emb.add_field(name="Name", value=role.name, inline=False)
            emb.add_field(name="Color", value=str(role.color))
            specs = []
            if role.permissions.administrator:
                specs.append("Administrator permission")
            if role.is_bot_managed():
                specs.append("Managed by a bot")
            if role.is_integration():
                specs.append("Integrated by an app")
            if role.is_premium_subscriber():
                specs.append("Nitro boosts role")
            if role.hoist:
                specs.append("Hoisted")
            if specs:
                emb.add_field(name="Specificities", value=", ".join(specs), inline=False)
            await self.validate_logs(role.guild, channel_ids, emb, "role_creation")

    @commands.Cog.listener()
    async def on_antiscam_warn(self, message: discord.Message, prediction: PredictionResult):
        """Triggered when the antiscam system find a potentially dangerous message
        Corresponding log: antiscam"""
        if channel_ids := await self.is_log_enabled(message.guild.id, "antiscam"):
            emb = discord.Embed(
                description=f"**Potentially dangerous [message]({message.jump_url})**",
                colour=discord.Color.orange()
            )
            await self.prepare_antiscam_embed(message, prediction, emb)
            await self.validate_logs(message.guild, channel_ids, emb, "antiscam")

    @commands.Cog.listener()
    async def on_antiscam_delete(self, message: discord.Message, prediction: PredictionResult):
        """Triggered when the antiscam system delete a dangerous message
        Corresponding log: antiscam"""
        if channel_ids := await self.is_log_enabled(message.guild.id, "antiscam"):
            emb = discord.Embed(
                description=f"**Dangerous [message]({message.jump_url}) deleted**",
                colour=discord.Color.red()
            )
            await self.prepare_antiscam_embed(message, prediction, emb)
            await self.validate_logs(message.guild, channel_ids, emb, "antiscam")

    async def prepare_antiscam_embed(self, message: discord.Message, prediction: PredictionResult, emb: discord.Embed):
        "Prepare the embed for an antiscam alert"
        # probabilities
        categories: dict = self.bot.get_cog("AntiScam").agent.categories
        emb.add_field(name="AI detection result", value=prediction.to_string(categories), inline=False)
        # message content
        content = message.content if len(message.content) < 1020 else message.content[:1020]+'…'
        emb.add_field(name="Message content", value=content)
        # author
        emb.set_author(name=f"{message.author} ({message.author.id})", icon_url=message.author.display_avatar)

    @commands.Cog.listener()
    async def on_antiraid_kick(self, member: discord.Member, data: dict[str, Any]):
        """Triggered when the antiraid system kicks a member
        Corresponding log: antiraid"""
        if channel_ids := await self.is_log_enabled(member.guild.id, "antiraid"):
            emb = discord.Embed(
                description=f"**{member.mention} ({member.id}) kicked by anti-raid**",
                colour=discord.Color.orange()
            )
            doc = "https://zbot.rtfd.io/en/latest/moderator.html#anti-raid"
            emb.set_author(name=str(member), url=doc, icon_url=member.display_avatar)
            # reason
            if account_creation_treshold := data.get("account_creation_treshold"):
                min_age = await FormatUtils.time_delta(account_creation_treshold, hour=(account_creation_treshold<86400))
                delta = await FormatUtils.time_delta(member.created_at, self.bot.utcnow(), hour=True)
                value = f"Account created at <t:{member.created_at.timestamp():.0f}> ({delta})\n\
Minimum age required by anti-raid: {min_age}"
                emb.add_field(name="Account was too recent", value=value, inline=False)
            if "discord_invite" in data:
                emb.add_field(name="Contains a Discord invite in their username", value=self.bot.zws, inline=False)
            await self.validate_logs(member.guild, channel_ids, emb, "antiraid")

    @commands.Cog.listener()
    async def on_antiraid_ban(self, member: discord.Member, data: dict[str, Any]):
        """Triggered when the antiraid system kicks a member
        Corresponding log: antiraid"""
        if channel_ids := await self.is_log_enabled(member.guild.id, "antiraid"):
            emb = discord.Embed(
                description=f"**{member.mention} ({member.id}) banned by anti-raid**",
                colour=discord.Color.red()
            )
            doc = "https://zbot.rtfd.io/en/latest/moderator.html#anti-raid"
            emb.set_author(name=str(member), url=doc, icon_url=member.display_avatar)
            # reason
            if account_creation_treshold := data.get("account_creation_treshold"):
                min_age = await FormatUtils.time_delta(
                    account_creation_treshold, hour=(account_creation_treshold < 86400))
                delta = await FormatUtils.time_delta(member.created_at, self.bot.utcnow(), hour=True)
                value = f"Account created at <t:{member.created_at.timestamp():.0f}> ({delta})\n\
Minimum age required by anti-raid: {min_age}"
                emb.add_field(name="Account was too recent", value=value, inline=False)
            if "discord_invite" in data:
                emb.add_field(name="Contains a Discord invite in their username", value=self.bot.zws, inline=False)
            # duration
            duration = await FormatUtils.time_delta(data["duration"], hour=(data["duration"] < 86400))
            emb.add_field(name="Duration", value=duration)
            await self.validate_logs(member.guild, channel_ids, emb, "antiraid")

    @commands.Cog.listener()
    async def on_ticket_creation(self, event: TicketCreationEvent):
        """Triggered when a ticket is successfully created
        Corresponding log: ticket_creation"""
        if channel_ids := await self.is_log_enabled(event.guild.id, "ticket_creation"):
            emb = discord.Embed(
                description=f"**{event.user.mention} ({event.user.id}) has opened a ticket**",
                colour=discord.Color.dark_grey()
            )
            emb.add_field(name="Topic", value=event.topic_name)
            emb.add_field(name="Ticket name", value=event.name)
            emb.add_field(name="Channel", value=event.channel.mention, inline=False)
            await self.validate_logs(event.guild, channel_ids, emb, "ticket_creation")

    @commands.Cog.listener()
    async def on_server_warning(self, warning_type: ServerWarningType, guild: discord.Guild, **kwargs):
        """Triggered when the bot fails to do its job in a guild
        Corresponding log: bot_warnings"""
        if channel_ids := await self.is_log_enabled(guild.id, "bot_warnings"):
            emb = discord.Embed(colour=discord.Color.red())
            if warning_type == ServerWarningType.WELCOME_MISSING_TXT_PERMISSIONS:
                if kwargs.get("is_join"):
                    emb.description = f"**Could not send welcome message** in channel {kwargs.get('channel').mention}"
                else:

                    emb.description = f"**Could not send leaving message** in channel {kwargs.get('channel').mention}"
                emb.add_field(
                    name="Missing permission",
                    value=await self.bot._(guild.id, "permissions.list.send_messages")
                )
            elif warning_type in {ServerWarningType.RSS_MISSING_TXT_PERMISSION, ServerWarningType.RSS_MISSING_EMBED_PERMISSION}:
                emb.description = f"**Could not send RSS message** in channel {kwargs.get('channel').mention}"
                emb.add_field(name="Feed ID", value=kwargs.get('feed_id'))
                if warning_type == ServerWarningType.RSS_MISSING_TXT_PERMISSION:
                    emb.add_field(
                        name="Missing permission",
                        value=await self.bot._(guild.id, "permissions.list.send_messages")
                    )
                else:
                    emb.add_field(
                        name="Missing permission",
                        value=await self.bot._(guild.id, "permissions.list.embed_links")
                    )
            elif warning_type == ServerWarningType.RSS_UNKNOWN_CHANNEL:
                emb.description = f"**Could not send RSS message** in channel {kwargs.get('channel_id')}"
                emb.add_field(name="Feed ID", value=kwargs.get('feed_id'))
                emb.add_field(name="Reason", value="Unknown or deleted channel")
            elif warning_type == ServerWarningType.RSS_DISABLED_FEED:
                emb.description = f"**Feed has been disabled** in channel <#{kwargs.get('channel_id')}>"
                emb.add_field(name="Feed ID", value=kwargs.get('feed_id'))
                emb.add_field(name="Reason", value="Too many recent errors")
            else:
                return
            await self.validate_logs(guild, channel_ids, emb, "bot_warnings")


async def setup(bot):
    await bot.add_cog(ServerLogs(bot))<|MERGE_RESOLUTION|>--- conflicted
+++ resolved
@@ -53,15 +53,9 @@
 
     async def is_log_enabled(self, guild_id: int, log: str) -> list[int]:
         "Check if a log kind is enabled for a guild, and return the corresponding logs channel ID"
-<<<<<<< HEAD
-        guild_logs = await self.db_get_from_guild(guild)
-        # if axobot is also there, don't send anything
-        if await self.bot.check_axobot_presence(guild_id=guild):
-=======
         guild_logs = await self.db_get_from_guild(guild_id)
         # if axobot is also there, don't send anything
         if await self.bot.check_axobot_presence(guild_id=guild_id):
->>>>>>> a2f73d74
             return []
         res: list[int] = []
         for channel, event in guild_logs.items():
