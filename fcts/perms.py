<<<<<<< HEAD
import discord
import typing
from discord.ext import commands
from utils import Zbot, MyContext
=======
import typing

import discord
from discord.ext import commands
from libs.classes import MyContext, Zbot

AcceptableChannelTypes = typing.Optional[typing.Union[
    discord.TextChannel,
    discord.VoiceChannel,
    discord.CategoryChannel,
    discord.Thread
]]
AcceptableTargetTypes = typing.Optional[typing.Union[
    discord.Member,
    discord.Role
]]
>>>>>>> 7085dae6

class Perms(commands.Cog):
    """Cog with a single command, allowing you to see the permissions of a member or a role in a channel."""

    def __init__(self, bot: Zbot):
        self.bot = bot
        self.file = "perms"
        chan_perms = [key for key,value in discord.Permissions().all_channel() if value]
        self.perms_name = {'general':[key for key,value in discord.Permissions().general() if value],
            'text':[key for key,value in discord.Permissions().text() if value],
            'voice':[key for key,value in discord.Permissions().voice() if value]}
        self.perms_name['common_channel'] = [x for x in chan_perms if x in self.perms_name['general']]
<<<<<<< HEAD


    @commands.command(name='perms', aliases=['permissions'])
    @commands.guild_only()
    async def check_permissions(self, ctx: MyContext, channel:typing.Optional[typing.Union[discord.TextChannel,discord.VoiceChannel, discord.CategoryChannel]]=None, *, target:typing.Union[discord.Member,discord.Role]=None):
=======

    @commands.command(name='perms', aliases=['permissions'])
    @commands.guild_only()
    async def check_permissions(self, ctx: MyContext, channel:AcceptableChannelTypes=None, *, target:AcceptableTargetTypes=None):
>>>>>>> 7085dae6
        """Permissions assigned to a member/role (the user by default)
        The channel used to view permissions is the channel in which the command is entered.

        ..Example perms #announcements everyone

        ..Example perms Zbot
<<<<<<< HEAD
        
=======

>>>>>>> 7085dae6
        ..Doc infos.html#permissions"""
        if target is None:
            target = ctx.author
        if isinstance(target, discord.Member):
            if channel is None:
                perms = target.guild_permissions
            else:
                perms = channel.permissions_for(target)
            col = target.color
            avatar = target.display_avatar.replace(static_format="png", size=256)
            name = str(target)
        elif isinstance(target, discord.Role):
<<<<<<< HEAD
            perms = target.permissions
            if channel is not None:
                perms.update(**{x[0]:x[1] for x in channel.overwrites_for(ctx.guild.default_role) if x[1] is not None})
                perms.update(**{x[0]:x[1] for x in channel.overwrites_for(target) if x[1] is not None})
            col = target.color
            avatar = ctx.guild.icon.replace(format='png', size=256)
=======
            if channel is None:
                perms = target.permissions
            else:
                perms = channel.permissions_for(target)
            col = target.color
            avatar = ctx.guild.icon.replace(format='png', size=256) if ctx.guild.icon else discord.embeds.EmptyEmbed
>>>>>>> 7085dae6
            name = str(target)
        else:
            return
        permsl = list()
<<<<<<< HEAD
        # Get the perms translations
        perms_translations = await self.bot._(ctx.guild.id,'perms','perms-list')

        if perms.administrator:
            # If the user is admin, we just say it
            if "administrator" in perms_translations.keys():
                perm = perms_translations["administrator"]
            else:
                perm = "Administrator"
            permsl.append(self.bot.get_cog('Emojis').customEmojis['green_check']+perm)
=======

        if perms.administrator:
            # If the user is admin, we just say it
            perm_tr = await self.bot._(ctx.guild.id, "permissions.list.administrator")
            if "permissions.list." in perm_tr: # unsuccessful translation
                perm_tr = "Administrator"
            permsl.append(self.bot.get_cog('Emojis').customs['green_check'] + perm_tr)
>>>>>>> 7085dae6
        else:
            # Here we check if the value of each permission is True.
            for perm_id, value in perms:
                if (perm_id not in self.perms_name['text']+self.perms_name['common_channel'] and isinstance(channel,discord.abc.Messageable)) or (perm_id not in self.perms_name['voice']+self.perms_name['common_channel'] and isinstance(channel,discord.VoiceChannel)):
                    continue
                #perm = perm.replace('_',' ').title()
                perm_tr = await self.bot._(ctx.guild.id, "permissions.list."+perm_id)
                if "permissions.list." in perm_tr: # unsuccessful translation
                    perm_tr = perm_id.replace('_',' ').title()
                if value:
<<<<<<< HEAD
                    permsl.append(self.bot.get_cog('Emojis').customEmojis['green_check']+perm)
                else:
                    permsl.append(self.bot.get_cog('Emojis').customEmojis['red_cross']+perm)
        if ctx.can_send_embed:
            # \uFEFF is a Zero-Width Space, which basically allows us to have an empty field name.
            # And to make it look nice, we wrap it in an Embed.
=======
                    permsl.append(self.bot.get_cog('Emojis').customs['green_check'] + perm_tr)
                else:
                    permsl.append(self.bot.get_cog('Emojis').customs['red_cross'] + perm_tr)
        if ctx.can_send_embed:
            if channel is None:
                desc = await self.bot._(ctx.guild.id, "permissions.general")
            else:
                desc = channel.mention
            embed = discord.Embed(color=col, description=desc)
>>>>>>> 7085dae6
            if len(permsl) > 10:
                sep = int(len(permsl)/2)
                if len(permsl)%2 == 1:
                    sep+=1
<<<<<<< HEAD
                f1 = {'name':'\uFEFF', 'value':"\n".join(permsl[:sep]),'inline':True}
                f2 = {'name':'\uFEFF', 'value':"\n".join(permsl[sep:]),'inline':True}
                fields = [f1,f2]
            else:
                fields = [{'name':'\uFEFF', 'value':"\n".join(permsl),'inline':True}]
            if channel is None:
                desc = await self.bot._(ctx.guild.id,'perms','general')
            else:
                desc = channel.mention
            _whatisthat = await self.bot._(ctx.guild.id, "perms", "whatisthat")
            fields.append({
                'name': '\uFEFF',
                'value': f'[{_whatisthat}](https://zbot.readthedocs.io/en/latest/perms.html)',
                'inline': False
            })
            embed = await ctx.bot.get_cog('Embeds').Embed(color=col, fields=fields, desc=desc).create_footer(ctx)
            embed.author_name = name
            embed.author_icon = avatar
            await ctx.send(embed=embed.discord_embed())
            # Thanks to Gio for the Command.
        else:
            try:
                txt = str(await self.bot._(ctx.guild.id,"perms","perms-1")).format(name) + "\n".join(permsl)
                allowed_mentions = discord.AllowedMentions.none()
                await ctx.send(txt, allowed_mentions=allowed_mentions)
            except:
                pass
=======
                embed.add_field(name=self.bot.zws, value="\n".join(permsl[:sep]))
                embed.add_field(name=self.bot.zws, value="\n".join(permsl[sep:]))
            else:
                embed.add_field(name=self.bot.zws, value="\n".join(permsl))

            _whatisthat = await self.bot._(ctx.guild.id, "permissions.whatisthat")
            embed.add_field(name=self.bot.zws, value=f'[{_whatisthat}](https://zbot.readthedocs.io/en/latest/perms.html)',
                            inline=False)
            embed.set_author(name=name, icon_url=avatar)
            embed.set_footer(text=ctx.author, icon_url=ctx.author.display_avatar)
            await ctx.send(embed=embed)
        else:
            txt = await self.bot._(ctx.guild.id,"permissions.title", name=name) + "\n".join(permsl)
            allowed_mentions = discord.AllowedMentions.none()
            await ctx.send(txt, allowed_mentions=allowed_mentions)
>>>>>>> 7085dae6


def setup(bot):
    bot.add_cog(Perms(bot))<|MERGE_RESOLUTION|>--- conflicted
+++ resolved
@@ -1,9 +1,3 @@
-<<<<<<< HEAD
-import discord
-import typing
-from discord.ext import commands
-from utils import Zbot, MyContext
-=======
 import typing
 
 import discord
@@ -20,7 +14,6 @@
     discord.Member,
     discord.Role
 ]]
->>>>>>> 7085dae6
 
 class Perms(commands.Cog):
     """Cog with a single command, allowing you to see the permissions of a member or a role in a channel."""
@@ -33,29 +26,17 @@
             'text':[key for key,value in discord.Permissions().text() if value],
             'voice':[key for key,value in discord.Permissions().voice() if value]}
         self.perms_name['common_channel'] = [x for x in chan_perms if x in self.perms_name['general']]
-<<<<<<< HEAD
-
-
-    @commands.command(name='perms', aliases=['permissions'])
-    @commands.guild_only()
-    async def check_permissions(self, ctx: MyContext, channel:typing.Optional[typing.Union[discord.TextChannel,discord.VoiceChannel, discord.CategoryChannel]]=None, *, target:typing.Union[discord.Member,discord.Role]=None):
-=======
 
     @commands.command(name='perms', aliases=['permissions'])
     @commands.guild_only()
     async def check_permissions(self, ctx: MyContext, channel:AcceptableChannelTypes=None, *, target:AcceptableTargetTypes=None):
->>>>>>> 7085dae6
         """Permissions assigned to a member/role (the user by default)
         The channel used to view permissions is the channel in which the command is entered.
 
         ..Example perms #announcements everyone
 
         ..Example perms Zbot
-<<<<<<< HEAD
-        
-=======
 
->>>>>>> 7085dae6
         ..Doc infos.html#permissions"""
         if target is None:
             target = ctx.author
@@ -68,37 +49,16 @@
             avatar = target.display_avatar.replace(static_format="png", size=256)
             name = str(target)
         elif isinstance(target, discord.Role):
-<<<<<<< HEAD
-            perms = target.permissions
-            if channel is not None:
-                perms.update(**{x[0]:x[1] for x in channel.overwrites_for(ctx.guild.default_role) if x[1] is not None})
-                perms.update(**{x[0]:x[1] for x in channel.overwrites_for(target) if x[1] is not None})
-            col = target.color
-            avatar = ctx.guild.icon.replace(format='png', size=256)
-=======
             if channel is None:
                 perms = target.permissions
             else:
                 perms = channel.permissions_for(target)
             col = target.color
             avatar = ctx.guild.icon.replace(format='png', size=256) if ctx.guild.icon else discord.embeds.EmptyEmbed
->>>>>>> 7085dae6
             name = str(target)
         else:
             return
         permsl = list()
-<<<<<<< HEAD
-        # Get the perms translations
-        perms_translations = await self.bot._(ctx.guild.id,'perms','perms-list')
-
-        if perms.administrator:
-            # If the user is admin, we just say it
-            if "administrator" in perms_translations.keys():
-                perm = perms_translations["administrator"]
-            else:
-                perm = "Administrator"
-            permsl.append(self.bot.get_cog('Emojis').customEmojis['green_check']+perm)
-=======
 
         if perms.administrator:
             # If the user is admin, we just say it
@@ -106,7 +66,6 @@
             if "permissions.list." in perm_tr: # unsuccessful translation
                 perm_tr = "Administrator"
             permsl.append(self.bot.get_cog('Emojis').customs['green_check'] + perm_tr)
->>>>>>> 7085dae6
         else:
             # Here we check if the value of each permission is True.
             for perm_id, value in perms:
@@ -117,14 +76,6 @@
                 if "permissions.list." in perm_tr: # unsuccessful translation
                     perm_tr = perm_id.replace('_',' ').title()
                 if value:
-<<<<<<< HEAD
-                    permsl.append(self.bot.get_cog('Emojis').customEmojis['green_check']+perm)
-                else:
-                    permsl.append(self.bot.get_cog('Emojis').customEmojis['red_cross']+perm)
-        if ctx.can_send_embed:
-            # \uFEFF is a Zero-Width Space, which basically allows us to have an empty field name.
-            # And to make it look nice, we wrap it in an Embed.
-=======
                     permsl.append(self.bot.get_cog('Emojis').customs['green_check'] + perm_tr)
                 else:
                     permsl.append(self.bot.get_cog('Emojis').customs['red_cross'] + perm_tr)
@@ -134,40 +85,10 @@
             else:
                 desc = channel.mention
             embed = discord.Embed(color=col, description=desc)
->>>>>>> 7085dae6
             if len(permsl) > 10:
                 sep = int(len(permsl)/2)
                 if len(permsl)%2 == 1:
                     sep+=1
-<<<<<<< HEAD
-                f1 = {'name':'\uFEFF', 'value':"\n".join(permsl[:sep]),'inline':True}
-                f2 = {'name':'\uFEFF', 'value':"\n".join(permsl[sep:]),'inline':True}
-                fields = [f1,f2]
-            else:
-                fields = [{'name':'\uFEFF', 'value':"\n".join(permsl),'inline':True}]
-            if channel is None:
-                desc = await self.bot._(ctx.guild.id,'perms','general')
-            else:
-                desc = channel.mention
-            _whatisthat = await self.bot._(ctx.guild.id, "perms", "whatisthat")
-            fields.append({
-                'name': '\uFEFF',
-                'value': f'[{_whatisthat}](https://zbot.readthedocs.io/en/latest/perms.html)',
-                'inline': False
-            })
-            embed = await ctx.bot.get_cog('Embeds').Embed(color=col, fields=fields, desc=desc).create_footer(ctx)
-            embed.author_name = name
-            embed.author_icon = avatar
-            await ctx.send(embed=embed.discord_embed())
-            # Thanks to Gio for the Command.
-        else:
-            try:
-                txt = str(await self.bot._(ctx.guild.id,"perms","perms-1")).format(name) + "\n".join(permsl)
-                allowed_mentions = discord.AllowedMentions.none()
-                await ctx.send(txt, allowed_mentions=allowed_mentions)
-            except:
-                pass
-=======
                 embed.add_field(name=self.bot.zws, value="\n".join(permsl[:sep]))
                 embed.add_field(name=self.bot.zws, value="\n".join(permsl[sep:]))
             else:
@@ -183,7 +104,6 @@
             txt = await self.bot._(ctx.guild.id,"permissions.title", name=name) + "\n".join(permsl)
             allowed_mentions = discord.AllowedMentions.none()
             await ctx.send(txt, allowed_mentions=allowed_mentions)
->>>>>>> 7085dae6
 
 
 def setup(bot):
