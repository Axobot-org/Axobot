--- conflicted
+++ resolved
@@ -1,13 +1,3 @@
-<<<<<<< HEAD
-import asyncio
-import discord
-from discord.ext import commands
-import copy
-import datetime
-
-from fcts import args, checks
-from utils import Zbot, MyContext
-=======
 import copy
 import datetime
 
@@ -18,7 +8,6 @@
 
 from fcts import args, checks
 
->>>>>>> beb1d94b
 
 class Timers(commands.Cog):
     def __init__(self, bot: Zbot):
@@ -31,26 +20,15 @@
     async def remindme(self, ctx: MyContext, *, args):
         """Create a new reminder
         This is actually an alias of `reminder create`
-<<<<<<< HEAD
-        
-        ..Example rmd 3h 5min It's pizza time!
-
-        ..Doc miscellaneous.html#create-a-new-reminder"""
-        ctx.message.content = ctx.prefix + "reminder create " + args
-=======
 
         ..Example rmd 3h 5min It's pizza time!
 
         ..Doc miscellaneous.html#create-a-new-reminder"""
         ctx.message.content = ctx.prefix + ("reminder " if args.startswith('create') else "reminder create ") + args
->>>>>>> beb1d94b
         new_ctx = await self.bot.get_context(ctx.message)
         await self.bot.invoke(new_ctx)
 
-<<<<<<< HEAD
-=======
 
->>>>>>> beb1d94b
     @commands.group(name="reminder", aliases=["remind", "reminds", "reminders"])
     async def remind_main(self, ctx: MyContext):
         """Ask the bot to remind you of something later
@@ -58,13 +36,8 @@
         ..Doc miscellaneous.html#reminders"""
         if ctx.subcommand_passed is None:
             await self.bot.get_cog('Help').help_command(ctx,['reminder'])
-<<<<<<< HEAD
-    
-    
-=======
 
 
->>>>>>> beb1d94b
     @remind_main.command(name="create", aliases=["add"])
     @commands.cooldown(5,30,commands.BucketType.channel)
     @commands.cooldown(5,60,commands.BucketType.user)
@@ -84,21 +57,6 @@
         """
         duration = sum(duration)
         if duration < 1:
-<<<<<<< HEAD
-            await ctx.send(await self.bot._(ctx.channel, "fun", "reminds-too-short"))
-            return
-        if duration > 60*60*24*365*5:
-            await ctx.send(await self.bot._(ctx.channel, "fun", "reminds-too-long"))
-            return
-        f_duration = await ctx.bot.get_cog('TimeUtils').time_delta(duration,lang=await self.bot._(ctx.channel,'current_lang','current'), year=True, form='developed', precision=0)
-        try:
-            d = {'msg_url': ctx.message.jump_url}
-            await ctx.bot.get_cog('Events').add_task("timer", duration, ctx.author.id, ctx.guild.id if ctx.guild else None, ctx.channel.id, message, data=d)
-        except Exception as e:
-            await ctx.bot.get_cog("Errors").on_command_error(ctx,e)
-        else:
-            await ctx.send(await self.bot._(ctx.channel, "fun", "reminds-saved", duration=f_duration))
-=======
             await ctx.send(await self.bot._(ctx.channel, "timers.rmd.too-short"))
             return
         if duration > 60*60*24*365*5:
@@ -112,7 +70,6 @@
             await ctx.bot.get_cog("Errors").on_command_error(ctx, err)
         else:
             await ctx.send(await self.bot._(ctx.channel, "timers.rmd.saved", duration=f_duration))
->>>>>>> beb1d94b
 
 
     @remind_main.command(name="list")
@@ -122,18 +79,6 @@
 
         ..Doc miscellaneous.html#list-your-reminders
         """
-<<<<<<< HEAD
-        cnx = self.bot.cnx_frm
-        cursor = cnx.cursor(dictionary = True)
-        query = (f"SELECT *, CONVERT_TZ(`begin`, @@session.time_zone, '+00:00') AS `utc_begin` FROM `timed` WHERE user={ctx.author.id} AND action='timer'")
-        cursor.execute(query)
-        if cursor.rowcount == 0:
-            await ctx.send(await self.bot._(ctx.channel, "timers", "rmd-empty"))
-            return
-        txt = await self.bot._(ctx.channel, "timers", "rmd-item")
-        time_delta = self.bot.get_cog("TimeUtils").time_delta
-        lang = await self.bot._(ctx.channel, "current_lang", "current")
-=======
         query = f"SELECT *, CONVERT_TZ(`begin`, @@session.time_zone, '+00:00') AS `utc_begin` FROM `timed` WHERE user={ctx.author.id} AND action='timer'"
         async with self.bot.db_query(query) as query_results:
             if len(query_results) == 0:
@@ -142,7 +87,6 @@
             result = query_results
         txt = await self.bot._(ctx.channel, "timers.rmd.item")
         lang = await self.bot._(ctx.channel, '_used_locale')
->>>>>>> beb1d94b
         liste = list()
         for item in result:
             ctx2 = copy.copy(ctx)
@@ -150,16 +94,6 @@
             item["message"] = await commands.clean_content(fix_channel_mentions=True).convert(ctx2, item["message"])
             msg = item['message'] if len(item['message'])<=50 else item['message'][:47]+"..."
             msg = discord.utils.escape_markdown(msg).replace("\n", " ")
-<<<<<<< HEAD
-            # msg = "\n```\n" + msg.replace("```", "​`​`​`") + "\n```"
-            chan = '<#'+str(item['channel'])+'>'
-            end = item["utc_begin"] + datetime.timedelta(seconds=item['duration'])
-            duration = await time_delta(ctx.bot.utcnow() if end.tzinfo else datetime.datetime.utcnow(), end, lang=lang, year=True, form="temp", precision=0)
-            item = txt.format(id=item['ID'], duration=duration, channel=chan, msg=msg)
-            liste.append(item)
-        cursor.close()
-        if ctx.can_send_embed:
-=======
             chan = '<#'+str(item['channel'])+'>'
             end = item["utc_begin"] + datetime.timedelta(seconds=item['duration'])
             duration = await FormatUtils.time_delta(ctx.bot.utcnow() if end.tzinfo else datetime.datetime.utcnow(), end, lang=lang, year=True, form="short")
@@ -167,29 +101,17 @@
             liste.append(item)
         if ctx.can_send_embed:
             emb = discord.Embed(title=await self.bot._(ctx.channel, "timers.rmd.title"),color=16108042)
->>>>>>> beb1d94b
             if len("\n".join(liste)) > 2000:
                 step = 5
                 for i in range(0, max(25,len(liste)), step):
                     emb.add_field(name=self.bot.zws, value="\n".join(liste[i:i+step]), inline=False)
             else:
-<<<<<<< HEAD
-                desc = "\n".join(liste)
-                fields = None
-            emb = ctx.bot.get_cog("Embeds").Embed(title=await self.bot._(ctx.channel, "timers", "rmd-title"), desc=desc, fields=fields, color=16108042)
-            await ctx.send(embed=emb)
-        else:
-            t = "**"+await self.bot._(ctx.channel, "timers", "rmd-title")+"**\n\n"
-            await ctx.send(t+"\n".join(liste))
-    
-=======
                 emb.description = "\n".join(liste)
             await ctx.send(embed=emb)
         else:
             text = "**"+await self.bot._(ctx.channel, "timers.rmd.title")+"**\n\n".join(liste)
             await ctx.send(text)
 
->>>>>>> beb1d94b
     @remind_main.command(name="delete", aliases=["remove", "del"])
     @commands.cooldown(5, 30, commands.BucketType.user)
     async def remind_del(self, ctx: MyContext, ID: int):
@@ -200,61 +122,6 @@
 
         ..Doc miscellaneous.html#delete-a-reminder
         """
-<<<<<<< HEAD
-        cnx = self.bot.cnx_frm
-        cursor = cnx.cursor(dictionary = True)
-        query = (f"SELECT ID, message FROM `timed` WHERE user={ctx.author.id} AND action='timer' AND ID={ID}")
-        cursor.execute(query)
-        if cursor.rowcount == 0:
-            await ctx.send(await self.bot._(ctx.channel, "timers", "rmd-empty"))
-            return
-        item = list(cursor)[0]
-        cursor.close()
-        ctx2 = copy.copy(ctx)
-        ctx2.message.content = item["message"]
-        item["message"] = (await commands.clean_content(fix_channel_mentions=True).convert(ctx2, item["message"])).replace("`", "\\`")
-        await self.bot.get_cog("Events").remove_task(item["ID"])
-        await ctx.send(await self.bot._(ctx.channel, "timers", "rmd-deleted", id=item["ID"], message=item["message"]))
-    
-    @remind_main.command(name="clear")
-    @commands.cooldown(3, 45, commands.BucketType.user)
-    async def remind_clear(self, ctx: MyContext):
-        """Remove every pending reminder
-        
-        ..Doc miscellaneous.html#clear-every-reminders"""
-        if not (ctx.guild is None or ctx.channel.permissions_for(ctx.guild.me).add_reactions):
-            await ctx.send(await self.bot._(ctx.channel, "fun", "cant-react"))
-            return
-        cnx = self.bot.cnx_frm
-        cursor = cnx.cursor(dictionary=True)
-        query = "SELECT COUNT(*) as count FROM `timed` WHERE action='timer' AND user=%s"
-        cursor.execute(query, (ctx.author.id,))
-        count = list(cursor)[0]['count']
-        if count == 0:
-            await ctx.send(await self.bot._(ctx.channel, "timers", "rmd-empty"))
-            return
-        msg = await ctx.send(await self.bot._(ctx.channel, "timers", "rmd-confirm", count=count))
-        await msg.add_reaction('✅')
-        await msg.add_reaction('❌')
-        
-        def check(reaction: discord.Reaction, user: discord.Member):
-            return user==ctx.author and reaction.message == msg and str(reaction.emoji) in ('✅', '❌')
-        try:
-            reaction, user = await self.bot.wait_for('reaction_add', timeout=30.0, check=check)
-        except asyncio.TimeoutError:
-            cursor.close()
-            await ctx.send(await self.bot._(ctx.channel, 'timers', 'rmd-cancelled'))
-            return
-        if str(reaction.emoji) == '❌':
-            cursor.close()
-            await ctx.send(await self.bot._(ctx.channel, 'timers', 'rmd-cancelled'))
-            return
-        query = "DELETE FROM `timed` WHERE action='timer' AND user=%s"
-        cursor.execute(query, (ctx.author.id,))
-        cnx.commit()
-        cursor.close()
-        await ctx.send(await self.bot._(ctx.channel, 'timers', 'rmd-cleared'))
-=======
         query = f"SELECT ID, message FROM `timed` WHERE user={ctx.author.id} AND action='timer' AND ID={ID}"
         async with self.bot.db_query(query, fetchone=True) as query_results:
             if not query_results:
@@ -300,7 +167,6 @@
             async with self.bot.db_query(query, (ctx.author.id,)):
                 pass
             await ctx.send(await self.bot._(ctx.channel, "timers.rmd.cleared"))
->>>>>>> beb1d94b
 
 
 def setup(bot: commands.Bot):
