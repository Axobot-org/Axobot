from typing import Optional

import discord
from discord.ext import commands

from libs.bot_classes import Axobot
from libs.enums import ServerWarningType
from libs.serverconfig.options_list import options


class Welcomer(commands.Cog):
    """Cog which manages the departure and arrival of members in the servers"""

    def __init__(self, bot: Axobot):
        self.bot = bot
        self.file = "welcomer"
        self.no_message = [392766377078816789,504269440872087564,552273019020771358]


    @commands.Cog.listener()
    async def on_member_join(self, member:discord.Member):
        """Main function called when a member joins a server"""
        if self.bot.database_online:
            # If axobot is already there, let it handle it
            if await self.bot.check_axobot_presence(guild=member.guild):
                return
            await self.bot.get_cog("ServerConfig").update_memberChannel(member.guild)
            if "MEMBER_VERIFICATION_GATE_ENABLED" not in member.guild.features:
                await self.send_msg(member,"welcome")
                self.bot.loop.create_task(self.give_roles(member))
                await self.give_roles_back(member)
                await self.check_muted(member)
                if member.guild.id==356067272730607628:
                    await self.check_owner_server(member)
                    await self.check_support(member)
                    await self.check_contributor(member)

    @commands.Cog.listener()
    async def on_member_update(self, before:discord.Member, after:discord.Member):
        """Main function called when a member got verified in a community server"""
        # If axobot is already there, let it handle it
        if await self.bot.check_axobot_presence(guild=before.guild):
            return
        if before.pending and not after.pending:
            if "MEMBER_VERIFICATION_GATE_ENABLED" in after.guild.features:
                await self.send_msg(after,"welcome")
                self.bot.loop.create_task(self.give_roles(after))
                await self.give_roles_back(after)
                await self.check_muted(after)


    @commands.Cog.listener()
    async def on_member_remove(self, member:discord.Member):
        """Fonction principale appelée lorsqu'un membre quitte un serveur"""
        if self.bot.database_online:
            # If axobot is already there, let it handle it
            if await self.bot.check_axobot_presence(guild=member.guild):
                return
            await self.bot.get_cog("ServerConfig").update_memberChannel(member.guild)
            if "MEMBER_VERIFICATION_GATE_ENABLED" not in member.guild.features or not member.pending:
                await self.send_msg(member,"leave")
            await self.bot.get_cog('Events').check_user_left(member)


    async def send_msg(self, member:discord.Member, event_type:str):
        """Envoie un message de bienvenue/départ dans le serveur"""
        if self.bot.zombie_mode:
            return
        msg: Optional[str] = await self.bot.get_config(member.guild.id, event_type)
        if member.id in self.no_message or (event_type == "welcome" and await self.raid_check(member)):
            return
        if self.bot.get_cog('Utilities').sync_check_any_link(member.name) is not None:
            return
<<<<<<< HEAD
        if msg not in {'', None}:
=======
        if msg:
>>>>>>> 979ff85c
            channel: Optional[discord.TextChannel] = await self.bot.get_config(member.guild.id, 'welcome_channel')
            if channel is None:
                return
            msg = await self.bot.get_cog('Utilities').clear_msg(msg, ctx=None)
            botormember = await self.bot._(member.guild,"misc.bot" if member.bot else "misc.member")
            try:
                msg = msg.format_map(self.bot.SafeDict(
                    user=member.mention if event_type=='welcome' else member.name,
                    server=member.guild.name,
                    owner=member.guild.owner.name,
                    member_count=member.guild.member_count,
                    type=botormember))
                msg = await self.bot.get_cog("Utilities").clear_msg(msg, everyone=False)
                await channel.send(msg)
            except discord.Forbidden:
                self.bot.dispatch("server_warning",
                                    ServerWarningType.WELCOME_MISSING_TXT_PERMISSIONS,
                                    member.guild,
                                    channel=channel,
                                    is_join=event_type == "welcome")
            except Exception as err:
                self.bot.dispatch("error", err, f"{member.guild} | {channel.name}")

    async def check_owner_server(self, member: discord.Member):
        """Vérifie si un nouvel arrivant est un propriétaire de serveur"""
        servers = [x for x in self.bot.guilds if x.owner == member and x.member_count > 10]
        if len(servers) > 0:
            role = member.guild.get_role(486905171738361876)
            if role is None:
                self.bot.log.warning('[check_owner_server] Owner role not found')
                return
            if role not in member.roles:
                await member.add_roles(role,reason="This user support me")

    async def check_support(self, member: discord.Member):
        """Vérifie si un nouvel arrivant fait partie du support"""
        if await self.bot.get_cog('Users').has_userflag(member, 'support'):
            role = member.guild.get_role(412340503229497361)
            if role is not None:
                await member.add_roles(role)
            else:
                self.bot.log.warning('[check_support] Support role not found')

    async def check_contributor(self, member: discord.Member):
        """Vérifie si un nouvel arrivant est un contributeur"""
        if await self.bot.get_cog('Users').has_userflag(member, 'contributor'):
            role = member.guild.get_role(552428810562437126)
            if role is not None:
                await member.add_roles(role)
            else:
                self.bot.log.warning('[check_contributor] Contributor role not found')

    async def give_roles_back(self, member: discord.Member):
        """Give roles rewards/muted role to new users"""
        if not self.bot.database_online:
            return
        used_xp_type = await self.bot.get_config(member.guild.id, "xp_type")
        if used_xp_type == "global":
            xp = await self.bot.get_cog('Xp').bdd_get_xp(member.id, None)
        else:
            xp = await self.bot.get_cog('Xp').bdd_get_xp(member.id, member.guild.id)
        if xp is not None and len(xp) == 1:
            await self.bot.get_cog('Xp').give_rr(member,(await self.bot.get_cog('Xp').calc_level(xp[0]['xp'],used_xp_type))[0],await self.bot.get_cog('Xp').rr_list_role(member.guild.id))

    async def check_muted(self, member: discord.Member):
        """Give the muted role to that user if needed"""
        modCog = self.bot.get_cog("Moderation")
        if not modCog or not self.bot.database_online:
            return
        if await modCog.is_muted(member.guild, member, None):
            role = await modCog.get_muted_role(member.guild)
            if role:
                try:
                    await member.add_roles(role)
                except discord.Forbidden:
                    pass


    async def kick(self, member: discord.Member, reason: str):
        # if user is too high
        if member.roles[-1].position >= member.guild.me.roles[-1].position:
            return False
        # try to send a DM but don't mind if we can't
        try:
            await member.send(await self.bot._(member, "moderation.raid-kicked", guild=member.guild.name))
        except (discord.Forbidden, discord.HTTPException):
            pass
        try:
            await member.guild.kick(member, reason=reason)
        except (discord.Forbidden, discord.HTTPException):
            return False
        else:
            await self.bot.get_cog("Moderation").send_modlogs("kick", member, self.bot.user, member.guild, reason=reason)
            return True

    async def ban(self, member: discord.Member, reason: str, duration: int = None):
        # if user is too high
        if member.roles[-1].position >= member.guild.me.roles[-1].position:
            return False
        # try to send a DM but don't mind if we can't
        try:
            await member.send(await self.bot._(member, "moderation.raid-banned", guild=member.guild.name))
        except (discord.Forbidden, discord.HTTPException):
            pass
        try:
            await member.guild.ban(member, reason=reason)
        except (discord.Forbidden, discord.HTTPException):
            return False
        else:
            if duration:
                await self.bot.task_handler.add_task('ban', duration, member.id, member.guild.id)
            log = str(await self.bot._(member.guild.id,"logs.ban")).format(member=member,reason=reason,case=None)
            await self.bot.get_cog("Events").send_logs_per_server(member.guild,"ban",log,member.guild.me)
            return True

    async def raid_check(self, member: discord.Member):
        # if guild is unavailable or the bot left the guild
        if member.guild is None or member.guild.me is None:
            return False
        level_name: str = await self.bot.get_config(member.guild.id, "anti_raid")
        # if level is unreadable or bot can't kick
        if level_name != "none" or not member.guild.channels[0].permissions_for(member.guild.me).kick_members:
            return
        level: int = options["anti_raid"]["values"].index(level_name)
        can_ban = member.guild.get_member(self.bot.user.id).guild_permissions.ban_members
        account_created_since = (self.bot.utcnow() - member.created_at).total_seconds()
        # Level 4
        if level >= 4:
            if account_created_since <= 86400: # kick accounts created less than 1d before
                if await self.kick(member,await self.bot._(member.guild.id,"logs.reason.young")):
                    self.bot.dispatch("antiraid_kick", member, {"account_creation_treshold": 86400})
                    return True
            if account_created_since <= 3600 and can_ban: # ban (2w) members created less than 1h before
                if await self.ban(member, await self.bot._(member.guild.id,"logs.reason.young"), 86400*14):
                    self.bot.dispatch("antiraid_ban", member, {
                        "account_creation_treshold": 3600,
                        "duration": 86400*14
                    })
                    return True
            elif account_created_since <= 3600*3 and can_ban: # ban (1w) members created less than 3h before
                if await self.ban(member, await self.bot._(member.guild.id,"logs.reason.young"), 86400*7):
                    self.bot.dispatch("antiraid_ban", member, {
                        "account_creation_treshold": 3600*3,
                        "duration": 86400*7
                    })
                    return True
        # Level 3 or more
        if level >= 3 and can_ban:
            # ban (1w) members with invitations in their nickname
            if self.bot.get_cog('Utilities').sync_check_discord_invite(member.name) is not None:
                if await self.ban(member, await self.bot._(member.guild.id,"logs.reason.invite"), 86400*7):
                    self.bot.dispatch("antiraid_ban", member, {
                        "discord_invite": True,
                        "duration": 86400*7
                    })
                    return True
            if account_created_since <= 3600*12: # kick accounts created less than 45min before
                if await self.kick(member,await self.bot._(member.guild.id,"logs.reason.young")):
                    self.bot.dispatch("antiraid_kick", member, {"account_creation_treshold": 3600*12})
                    return True
        # Level 2 or more
        if level >= 2: # kick accounts created less than 15min before
            if account_created_since <= 3600*2:
                if await self.kick(member,await self.bot._(member.guild.id,"logs.reason.young")):
                    self.bot.dispatch("antiraid_kick", member, {"account_creation_treshold": 3600*2})
                    return True
        # Level 1 or more
        if level >= 1: # kick members with invitations in their nickname
            if self.bot.get_cog('Utilities').sync_check_discord_invite(member.name) is not None:
                if await self.kick(member,await self.bot._(member.guild.id,"logs.reason.invite")):
                    self.bot.dispatch("antiraid_kick", member, {"discord_invite": True})
                    return True
        # Nothing got triggered
        return False


    async def give_roles(self, member: discord.Member):
        """Give new roles to new users"""
        try:
<<<<<<< HEAD
            roles: list[discord.Role] = await self.bot.get_config(member.guild.id, "welcome_roles")
=======
            roles: Optional[list[discord.Role]] = await self.bot.get_config(member.guild.id, "welcome_roles")
            if roles is None:
                return
>>>>>>> 979ff85c
            for role in roles:
                try:
                    await member.add_roles(role,reason=await self.bot._(member.guild.id,"logs.reason.welcome_roles"))
                except discord.errors.Forbidden:
                    await self.bot.get_cog('Events').send_logs_per_server(
                        member.guild,
                        "error",
                        await self.bot._(member.guild, "welcome.error-give-roles", r=role.name, u=str(member)),
                        member.guild.me
                    )
        except discord.errors.NotFound:
            pass
        except Exception as err:
            self.bot.dispatch("error", err)


async def setup(bot):
    await bot.add_cog(Welcomer(bot))<|MERGE_RESOLUTION|>--- conflicted
+++ resolved
@@ -71,11 +71,7 @@
             return
         if self.bot.get_cog('Utilities').sync_check_any_link(member.name) is not None:
             return
-<<<<<<< HEAD
-        if msg not in {'', None}:
-=======
         if msg:
->>>>>>> 979ff85c
             channel: Optional[discord.TextChannel] = await self.bot.get_config(member.guild.id, 'welcome_channel')
             if channel is None:
                 return
@@ -255,13 +251,9 @@
     async def give_roles(self, member: discord.Member):
         """Give new roles to new users"""
         try:
-<<<<<<< HEAD
-            roles: list[discord.Role] = await self.bot.get_config(member.guild.id, "welcome_roles")
-=======
             roles: Optional[list[discord.Role]] = await self.bot.get_config(member.guild.id, "welcome_roles")
             if roles is None:
                 return
->>>>>>> 979ff85c
             for role in roles:
                 try:
                     await member.add_roles(role,reason=await self.bot._(member.guild.id,"logs.reason.welcome_roles"))
