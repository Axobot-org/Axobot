<<<<<<< HEAD
=======
import sys
>>>>>>> 7085dae6
import discord
import traceback
import random
import re
from discord.ext import commands
<<<<<<< HEAD
from utils import Zbot, MyContext
=======
from libs.classes import Zbot, MyContext
from fcts import checks
>>>>>>> 7085dae6


class Errors(commands.Cog):
    """General cog for error management."""

    def __init__(self, bot: Zbot):
        self.bot = bot
        self.file = "errors"

<<<<<<< HEAD
    async def search_err(self, form:list, sentence:str):
        for x in form:
            r = re.search(x,sentence)
            if r!= None:
                return r
=======
>>>>>>> 7085dae6

    @commands.Cog.listener()
    async def on_command_error(self, ctx: MyContext, error: Exception):
        """The event triggered when an error is raised while invoking a command."""
        # This prevents any commands with local handlers being handled here in on_command_error.
        if hasattr(ctx.command, 'on_error'):
            return
        
        ignored = (commands.errors.CommandNotFound,commands.errors.CheckFailure,commands.errors.ConversionError,discord.errors.Forbidden)
        actually_not_ignored = (commands.errors.NoPrivateMessage)
        
        # Allows us to check for original exceptions raised and sent to CommandInvokeError.
        # If nothing is found. We keep the exception passed to on_command_error.
        error = getattr(error, 'original', error)

        # Anything in ignored will return and prevent anything happening.
        if isinstance(error, ignored) and not isinstance(error,actually_not_ignored):
            if self.bot.beta and ctx.guild:
                c = str(type(error)).replace("<class '",'').replace("'>",'')
                await ctx.send('`Ignored error:` [{}] {}'.format(c,error))
            return
        elif isinstance(error, commands.CommandError) and str(error) == "User doesn't have required roles":
<<<<<<< HEAD
            await ctx.send(await self.bot._(ctx.channel, 'errors', 'notrightroles'))
=======
            await ctx.send(await self.bot._(ctx.channel, 'errors.notrightroles'))
>>>>>>> 7085dae6
            return
        elif isinstance(error, commands.CommandError) and str(error) == "Database offline":
            from utils import OUTAGE_REASON
            if OUTAGE_REASON:
<<<<<<< HEAD
                lang = await self.bot._(ctx.channel, 'current_lang', 'current')
                r = OUTAGE_REASON.get(lang, OUTAGE_REASON['en'])
                await ctx.send(await self.bot._(ctx.channel, 'errors', 'nodb-2', reason=r))
            else:
                await ctx.send(await self.bot._(ctx.channel, 'errors', 'nodb-1'))
            return
        elif isinstance(error, commands.ExpectedClosingQuoteError):
            await ctx.send(await self.bot._(ctx.channel, 'errors', 'quoteserror'))
=======
                lang = await self.bot._(ctx.channel, '_used_locale')
                r = OUTAGE_REASON.get(lang, OUTAGE_REASON['en'])
                await ctx.send(await self.bot._(ctx.channel, 'errors.nodb-2', reason=r))
            else:
                await ctx.send(await self.bot._(ctx.channel, 'errors.nodb-1'))
            return
        elif isinstance(error, commands.ExpectedClosingQuoteError):
            await ctx.send(await self.bot._(ctx.channel, 'errors.quoteserror'))
>>>>>>> 7085dae6
            return
        elif isinstance(error,commands.errors.CommandOnCooldown):
            if await self.bot.get_cog('Admin').check_if_admin(ctx):
                await ctx.reinvoke()
                return
            d = round(error.retry_after, 2 if error.retry_after < 60 else 0)
<<<<<<< HEAD
            await ctx.send(await self.bot._(ctx.channel,'errors','cooldown',d=round(error.retry_after,2)))
=======
            await ctx.send(await self.bot._(ctx.channel,'errors.cooldown',d=d))
>>>>>>> 7085dae6
            return
        elif isinstance(error,(commands.BadArgument,commands.BadUnionArgument)):
            ALLOWED = discord.AllowedMentions(everyone=False, users=False, roles=False)
            raw_error = str(error)
            # Could not convert "limit" into int. OR Converting to "int" failed for parameter "number".
            r = re.search(r'Could not convert \"(?P<arg>[^\"]+)\" into (?P<type>[^.\n]+)',raw_error)
            if r is None:
                r = re.search(r'Converting to \"(?P<type>[^\"]+)\" failed for parameter \"(?P<arg>[^.\n]+)\"',raw_error)
            if r is not None:
<<<<<<< HEAD
                return await ctx.send(await self.bot._(ctx.channel,'errors','badarguments',p=r.group('arg'),t=r.group('type')), allowed_mentions=ALLOWED)
            # zzz is not a recognised boolean option
            r = re.search(r'(?P<arg>[^\"]+) is not a recognised (?P<type>[^.\n]+) option',raw_error)
            if r is not None:
                return await ctx.send(await self.bot._(ctx.channel,'errors','badarguments-2',p=r.group('arg'),t=r.group('type')), allowed_mentions=ALLOWED)
            # Member "Z_runner" not found
            r = re.search(r'(?<=Member \")(.+)(?=\" not found)',raw_error)
            if r is not None:
                return await ctx.send(await self.bot._(ctx.channel,'errors','membernotfound',m=r.group(1)), allowed_mentions=ALLOWED)
            # User "Z_runner" not found
            r = re.search(r'(?<=User \")(.+)(?=\" not found)',raw_error)
            if r is not None:
                return await ctx.send(await self.bot._(ctx.channel,'errors','usernotfound',u=r.group(1)), allowed_mentions=ALLOWED)
            # Role "Admin" not found
            r = re.search(r'(?<=Role \")(.+)(?=\" not found)',raw_error)
            if r is not None:
                return await ctx.send(await self.bot._(ctx.channel,'errors','rolenotfound',r=r.group(1)), allowed_mentions=ALLOWED)
            # Emoji ":shock:" not found
            r = re.search(r'(?<=Emoji \")(.+)(?=\" not found)',raw_error)
            if r is not None:
                return await ctx.send(await self.bot._(ctx.channel,'errors','emojinotfound',e=r.group(1)), allowed_mentions=ALLOWED)
             # Colour "blue" is invalid
            r = re.search(r'(?<=Colour \")(.+)(?=\" is invalid)',raw_error)
            if r is not None:
                return await ctx.send(await self.bot._(ctx.channel,'errors','invalidcolor',c=r.group(1)), allowed_mentions=ALLOWED)
            # Channel "twitter" not found.
            r = re.search(r'(?<=Channel \")(.+)(?=\" not found)',raw_error)
            if r is not None:
                return await ctx.send(await self.bot._(ctx.channel,'errors','channotfound',c=r.group(1)), allowed_mentions=ALLOWED)
            # Message "1243" not found.
            r = re.search(r'(?<=Message \")(.+)(?=\" not found)',raw_error)
            if r is not None:
                return await ctx.send(await self.bot._(ctx.channel,'errors','msgnotfound',msg=r.group(1)), allowed_mentions=ALLOWED)
            # Too many text channels
            if raw_error=='Too many text channels':
                return await ctx.send(await self.bot._(ctx.channel,'errors','toomanytxtchan'), allowed_mentions=ALLOWED)
            # Invalid duration: 2d
            r = re.search(r'Invalid duration: (\S+)',raw_error)
            if r is not None:
                return await ctx.send(await self.bot._(ctx.channel,'errors','duration',d=r.group(1)), allowed_mentions=ALLOWED)
            # Invalid invite: nope
            r = re.search(r'Invalid invite: (\S+)',raw_error)
            if r is not None:
                return await ctx.send(await self.bot._(ctx.channel,'errors','invalidinvite',i=r.group(1)), allowed_mentions=ALLOWED)
            # Invalid guild: test
            r = re.search(r'Invalid guild: (\S+)',raw_error)
            if r is not None:
                return await ctx.send(await self.bot._(ctx.channel,'errors','invalidguild',g=r.group(1)), allowed_mentions=ALLOWED)
            # Invalid url: nou
            r = re.search(r'Invalid url: (\S+)',raw_error)
            if r is not None:
                return await ctx.send(await self.bot._(ctx.channel,'errors','invalidurl',u=r.group(1)), allowed_mentions=ALLOWED)
            # Invalid leaderboard type: lol
            r = re.search(r'Invalid leaderboard type: (\S+)',raw_error)
            if r is not None:
                return await ctx.send(await self.bot._(ctx.channel,'errors','invalidleaderboard'), allowed_mentions=ALLOWED)
            # Invalid ISBN: lol
            r = re.search(r'Invalid ISBN: (\S+)',raw_error)
            if r is not None:
                return await ctx.send(await self.bot._(ctx.channel,'errors','invalidisbn'), allowed_mentions=ALLOWED)
            # Invalid emoji: lmao
            r = re.search(r'Invalid emoji: (\S+)',raw_error)
            if r is not None:
                return await ctx.send(await self.bot._(ctx.channel,'errors','invalidemoji'), allowed_mentions=ALLOWED)
            # Invalid message ID: 007
            r = re.search(r'Invalid message ID: (\S+)',raw_error)
            if r is not None:
                return await ctx.send(await self.bot._(ctx.channel,'errors','invalidmsgid'), allowed_mentions=ALLOWED)
            # Invalid card style: aqua
            r = re.search(r'Invalid card style: (\S+)',raw_error)
            if r is not None:
                return await ctx.send(await self.bot._(ctx.channel,'errors','invalidcardstyle', s=r.group(1)), allowed_mentions=ALLOWED)
            self.bot.log.warn('Unknown error type -',error)
        elif isinstance(error,commands.errors.MissingRequiredArgument):
            await ctx.send(await self.bot._(ctx.channel,'errors','missingargument',a=error.param.name,e=random.choice([':eyes:','',':confused:',':thinking:',''])))
            return
        elif isinstance(error,commands.errors.DisabledCommand):
            await ctx.send(await self.bot._(ctx.channel,'errors','disabled',c=ctx.invoked_with))
            return
        elif isinstance(error,commands.errors.NoPrivateMessage):
            await ctx.send(await self.bot._(ctx.channel,'errors','DM'))
            return
        else:
            try:
                await ctx.send(await self.bot._(ctx.channel,'errors','unknown'))
=======
                return await ctx.send(await self.bot._(ctx.channel,'errors.badarguments',p=r.group('arg'),t=r.group('type')), allowed_mentions=ALLOWED)
            # zzz is not a recognised boolean option
            r = re.search(r'(?P<arg>[^\"]+) is not a recognised (?P<type>[^.\n]+) option',raw_error)
            if r is not None:
                return await ctx.send(await self.bot._(ctx.channel,'errors.badarguments-2',p=r.group('arg'),t=r.group('type')), allowed_mentions=ALLOWED)
            # Member "Z_runner" not found
            r = re.search(r'(?<=Member \")(.+)(?=\" not found)',raw_error)
            if r is not None:
                return await ctx.send(await self.bot._(ctx.channel,'errors.membernotfound',m=r.group(1)), allowed_mentions=ALLOWED)
            # User "Z_runner" not found
            r = re.search(r'(?<=User \")(.+)(?=\" not found)',raw_error)
            if r is not None:
                return await ctx.send(await self.bot._(ctx.channel,'errors.usernotfound',u=r.group(1)), allowed_mentions=ALLOWED)
            # Role "Admin" not found
            r = re.search(r'(?<=Role \")(.+)(?=\" not found)',raw_error)
            if r is not None:
                return await ctx.send(await self.bot._(ctx.channel,'errors.rolenotfound',r=r.group(1)), allowed_mentions=ALLOWED)
            # Emoji ":shock:" not found
            r = re.search(r'(?<=Emoji \")(.+)(?=\" not found)',raw_error)
            if r is not None:
                return await ctx.send(await self.bot._(ctx.channel,'errors.emojinotfound',e=r.group(1)), allowed_mentions=ALLOWED)
             # Colour "blue" is invalid
            r = re.search(r'(?<=Colour \")(.+)(?=\" is invalid)',raw_error)
            if r is not None:
                return await ctx.send(await self.bot._(ctx.channel,'errors.invalidcolor',c=r.group(1)), allowed_mentions=ALLOWED)
            # Channel "twitter" not found.
            r = re.search(r'(?<=Channel \")(.+)(?=\" not found)',raw_error)
            if r is not None:
                return await ctx.send(await self.bot._(ctx.channel,'errors.channotfound',c=r.group(1)), allowed_mentions=ALLOWED)
            # Message "1243" not found.
            r = re.search(r'(?<=Message \")(.+)(?=\" not found)',raw_error)
            if r is not None:
                return await ctx.send(await self.bot._(ctx.channel,'errors.msgnotfound',msg=r.group(1)), allowed_mentions=ALLOWED)
            # Guild "1243" not found.
            r = re.search(r'(?<=Guild \")(.+)(?=\" not found)',raw_error)
            if r is not None:
                return await ctx.send(await self.bot._(ctx.channel,'errors.guildnotfound',guild=r.group(1)), allowed_mentions=ALLOWED)
            # Too many text channels
            if raw_error=='Too many text channels':
                return await ctx.send(await self.bot._(ctx.channel,'errors.toomanytxtchan'), allowed_mentions=ALLOWED)
            # Invalid duration: 2d
            r = re.search(r'Invalid duration: (\S+)',raw_error)
            if r is not None:
                return await ctx.send(await self.bot._(ctx.channel,'errors.duration',d=r.group(1)), allowed_mentions=ALLOWED)
            # Invalid invite: nope
            r = re.search(r'Invalid invite: (\S+)',raw_error)
            if r is not None:
                return await ctx.send(await self.bot._(ctx.channel,'errors.invalidinvite',i=r.group(1)), allowed_mentions=ALLOWED)
            # Invalid guild: test
            r = re.search(r'Invalid guild: (\S+)',raw_error)
            if r is not None:
                return await ctx.send(await self.bot._(ctx.channel,'errors.invalidguild',g=r.group(1)), allowed_mentions=ALLOWED)
            # Invalid url: nou
            r = re.search(r'Invalid url: (\S+)',raw_error)
            if r is not None:
                return await ctx.send(await self.bot._(ctx.channel,'errors.invalidurl',u=r.group(1)), allowed_mentions=ALLOWED)
            # Invalid leaderboard type: lol
            r = re.search(r'Invalid leaderboard type: (\S+)',raw_error)
            if r is not None:
                return await ctx.send(await self.bot._(ctx.channel,'errors.invalidleaderboard'), allowed_mentions=ALLOWED)
            # Invalid ISBN: lol
            r = re.search(r'Invalid ISBN: (\S+)',raw_error)
            if r is not None:
                return await ctx.send(await self.bot._(ctx.channel,'errors.invalidisbn'), allowed_mentions=ALLOWED)
            # Invalid emoji: lmao
            r = re.search(r'Invalid emoji: (\S+)',raw_error)
            if r is not None:
                return await ctx.send(await self.bot._(ctx.channel,'errors.invalidemoji'), allowed_mentions=ALLOWED)
            # Invalid message ID: 007
            r = re.search(r'Invalid message ID: (\S+)',raw_error)
            if r is not None:
                return await ctx.send(await self.bot._(ctx.channel,'errors.invalidmsgid'), allowed_mentions=ALLOWED)
            # Invalid card style: aqua
            r = re.search(r'Invalid card style: (\S+)',raw_error)
            if r is not None:
                return await ctx.send(await self.bot._(ctx.channel,'errors.invalidcardstyle', s=r.group(1)), allowed_mentions=ALLOWED)
             # Invalid server log type
            r = re.search(r'Invalid server log type',raw_error)
            if r is not None:
                return await ctx.send(await self.bot._(ctx.channel,'errors.invalidserverlog'), allowed_mentions=ALLOWED)
            self.bot.log.warning('Unknown error type -',error)
        elif isinstance(error,commands.errors.MissingRequiredArgument):
            await ctx.send(await self.bot._(ctx.channel,'errors.missingargument',a=error.param.name,e=random.choice([':eyes:','',':confused:',':thinking:',''])))
            return
        elif isinstance(error,commands.errors.DisabledCommand):
            await ctx.send(await self.bot._(ctx.channel,'errors.disabled', c=ctx.invoked_with))
            return
        elif isinstance(error,commands.errors.NoPrivateMessage):
            await ctx.send(await self.bot._(ctx.channel,'errors.DM'))
            return
        elif isinstance(error, checks.CannotSendEmbed):
            await ctx.send(await self.bot._(ctx.channel,'errors.cannotembed'))
            return
        else:
            try:
                await ctx.send(await self.bot._(ctx.channel,'errors.unknown'))
>>>>>>> 7085dae6
            except Exception as newerror:
                self.bot.log.info(f"[on_cmd_error] Can't send error on channel {ctx.channel.id}: {newerror}")
        # All other Errors not returned come here... And we can just print the default TraceBack.
        self.bot.log.warning(f'Ignoring exception in command {ctx.message.content}:')
        await self.on_error(error,ctx)

    @commands.Cog.listener()
    async def on_error(self, error: Exception, ctx=None):
<<<<<<< HEAD
=======
        if sys.exc_info()[0] is None:
            exc_info = (type(error), error, error.__traceback__)
        else:
            exc_info = sys.exc_info()
>>>>>>> 7085dae6
        try:
            if isinstance(ctx, discord.Message):
                ctx = await self.bot.get_context(ctx)
            tr = traceback.format_exception(type(error), error, error.__traceback__)
            tr = " ".join(tr)[:1950]
            msg = "```python\n{}\n```".format(tr)
            if ctx is None:
                await self.senf_err_msg(f"Internal Error\n{msg}")
            elif ctx.guild is None:
<<<<<<< HEAD
                await self.senf_err_msg(f"DM | {ctx.channel.recipient.name}\n{msg}")
            elif ctx.channel.id == 625319425465384960:
                return await ctx.send(ctx.guild.name+" | "+ctx.channel.name+"\n"+msg)
            else:
                await self.senf_err_msg(ctx.guild.name+" | "+ctx.channel.name+"\n"+msg)
            self.bot.log.warn(f"[on_error] {error}", exc_info=True)
        except Exception as e:
            self.bot.log.warn(f"[on_error] {e}", exc_info=True)
=======
                recipient = await self.bot.get_recipient(ctx.channel)
                await self.senf_err_msg(f"DM | {recipient}\n{msg}")
            elif ctx.channel.id == 625319425465384960:
                await ctx.send(ctx.guild.name+" | "+ctx.channel.name+"\n"+msg)
            else:
                await self.senf_err_msg(ctx.guild.name+" | "+ctx.channel.name+"\n"+msg)
            self.bot.log.warning(f"[on_error] {error}", exc_info=exc_info)
        except Exception as e:
            self.bot.log.warning(f"[on_error] {e}", exc_info=exc_info)
>>>>>>> 7085dae6


    async def senf_err_msg(self, msg: str):
        """Envoie un message dans le salon d'erreur"""
        salon = self.bot.get_channel(626039503714254858)
        if salon is None:
            return False
        if len(msg) > 2000:
            if msg.endswith("```"):
                msg = msg[:1997]+"```"
            else:
                msg = msg[:2000]
        await salon.send(msg)
        return True


def setup(bot):
    bot.add_cog(Errors(bot))<|MERGE_RESOLUTION|>--- conflicted
+++ resolved
@@ -1,18 +1,11 @@
-<<<<<<< HEAD
-=======
 import sys
->>>>>>> 7085dae6
 import discord
 import traceback
 import random
 import re
 from discord.ext import commands
-<<<<<<< HEAD
-from utils import Zbot, MyContext
-=======
 from libs.classes import Zbot, MyContext
 from fcts import checks
->>>>>>> 7085dae6
 
 
 class Errors(commands.Cog):
@@ -22,14 +15,6 @@
         self.bot = bot
         self.file = "errors"
 
-<<<<<<< HEAD
-    async def search_err(self, form:list, sentence:str):
-        for x in form:
-            r = re.search(x,sentence)
-            if r!= None:
-                return r
-=======
->>>>>>> 7085dae6
 
     @commands.Cog.listener()
     async def on_command_error(self, ctx: MyContext, error: Exception):
@@ -52,25 +37,11 @@
                 await ctx.send('`Ignored error:` [{}] {}'.format(c,error))
             return
         elif isinstance(error, commands.CommandError) and str(error) == "User doesn't have required roles":
-<<<<<<< HEAD
-            await ctx.send(await self.bot._(ctx.channel, 'errors', 'notrightroles'))
-=======
             await ctx.send(await self.bot._(ctx.channel, 'errors.notrightroles'))
->>>>>>> 7085dae6
             return
         elif isinstance(error, commands.CommandError) and str(error) == "Database offline":
             from utils import OUTAGE_REASON
             if OUTAGE_REASON:
-<<<<<<< HEAD
-                lang = await self.bot._(ctx.channel, 'current_lang', 'current')
-                r = OUTAGE_REASON.get(lang, OUTAGE_REASON['en'])
-                await ctx.send(await self.bot._(ctx.channel, 'errors', 'nodb-2', reason=r))
-            else:
-                await ctx.send(await self.bot._(ctx.channel, 'errors', 'nodb-1'))
-            return
-        elif isinstance(error, commands.ExpectedClosingQuoteError):
-            await ctx.send(await self.bot._(ctx.channel, 'errors', 'quoteserror'))
-=======
                 lang = await self.bot._(ctx.channel, '_used_locale')
                 r = OUTAGE_REASON.get(lang, OUTAGE_REASON['en'])
                 await ctx.send(await self.bot._(ctx.channel, 'errors.nodb-2', reason=r))
@@ -79,18 +50,13 @@
             return
         elif isinstance(error, commands.ExpectedClosingQuoteError):
             await ctx.send(await self.bot._(ctx.channel, 'errors.quoteserror'))
->>>>>>> 7085dae6
             return
         elif isinstance(error,commands.errors.CommandOnCooldown):
             if await self.bot.get_cog('Admin').check_if_admin(ctx):
                 await ctx.reinvoke()
                 return
             d = round(error.retry_after, 2 if error.retry_after < 60 else 0)
-<<<<<<< HEAD
-            await ctx.send(await self.bot._(ctx.channel,'errors','cooldown',d=round(error.retry_after,2)))
-=======
             await ctx.send(await self.bot._(ctx.channel,'errors.cooldown',d=d))
->>>>>>> 7085dae6
             return
         elif isinstance(error,(commands.BadArgument,commands.BadUnionArgument)):
             ALLOWED = discord.AllowedMentions(everyone=False, users=False, roles=False)
@@ -100,93 +66,6 @@
             if r is None:
                 r = re.search(r'Converting to \"(?P<type>[^\"]+)\" failed for parameter \"(?P<arg>[^.\n]+)\"',raw_error)
             if r is not None:
-<<<<<<< HEAD
-                return await ctx.send(await self.bot._(ctx.channel,'errors','badarguments',p=r.group('arg'),t=r.group('type')), allowed_mentions=ALLOWED)
-            # zzz is not a recognised boolean option
-            r = re.search(r'(?P<arg>[^\"]+) is not a recognised (?P<type>[^.\n]+) option',raw_error)
-            if r is not None:
-                return await ctx.send(await self.bot._(ctx.channel,'errors','badarguments-2',p=r.group('arg'),t=r.group('type')), allowed_mentions=ALLOWED)
-            # Member "Z_runner" not found
-            r = re.search(r'(?<=Member \")(.+)(?=\" not found)',raw_error)
-            if r is not None:
-                return await ctx.send(await self.bot._(ctx.channel,'errors','membernotfound',m=r.group(1)), allowed_mentions=ALLOWED)
-            # User "Z_runner" not found
-            r = re.search(r'(?<=User \")(.+)(?=\" not found)',raw_error)
-            if r is not None:
-                return await ctx.send(await self.bot._(ctx.channel,'errors','usernotfound',u=r.group(1)), allowed_mentions=ALLOWED)
-            # Role "Admin" not found
-            r = re.search(r'(?<=Role \")(.+)(?=\" not found)',raw_error)
-            if r is not None:
-                return await ctx.send(await self.bot._(ctx.channel,'errors','rolenotfound',r=r.group(1)), allowed_mentions=ALLOWED)
-            # Emoji ":shock:" not found
-            r = re.search(r'(?<=Emoji \")(.+)(?=\" not found)',raw_error)
-            if r is not None:
-                return await ctx.send(await self.bot._(ctx.channel,'errors','emojinotfound',e=r.group(1)), allowed_mentions=ALLOWED)
-             # Colour "blue" is invalid
-            r = re.search(r'(?<=Colour \")(.+)(?=\" is invalid)',raw_error)
-            if r is not None:
-                return await ctx.send(await self.bot._(ctx.channel,'errors','invalidcolor',c=r.group(1)), allowed_mentions=ALLOWED)
-            # Channel "twitter" not found.
-            r = re.search(r'(?<=Channel \")(.+)(?=\" not found)',raw_error)
-            if r is not None:
-                return await ctx.send(await self.bot._(ctx.channel,'errors','channotfound',c=r.group(1)), allowed_mentions=ALLOWED)
-            # Message "1243" not found.
-            r = re.search(r'(?<=Message \")(.+)(?=\" not found)',raw_error)
-            if r is not None:
-                return await ctx.send(await self.bot._(ctx.channel,'errors','msgnotfound',msg=r.group(1)), allowed_mentions=ALLOWED)
-            # Too many text channels
-            if raw_error=='Too many text channels':
-                return await ctx.send(await self.bot._(ctx.channel,'errors','toomanytxtchan'), allowed_mentions=ALLOWED)
-            # Invalid duration: 2d
-            r = re.search(r'Invalid duration: (\S+)',raw_error)
-            if r is not None:
-                return await ctx.send(await self.bot._(ctx.channel,'errors','duration',d=r.group(1)), allowed_mentions=ALLOWED)
-            # Invalid invite: nope
-            r = re.search(r'Invalid invite: (\S+)',raw_error)
-            if r is not None:
-                return await ctx.send(await self.bot._(ctx.channel,'errors','invalidinvite',i=r.group(1)), allowed_mentions=ALLOWED)
-            # Invalid guild: test
-            r = re.search(r'Invalid guild: (\S+)',raw_error)
-            if r is not None:
-                return await ctx.send(await self.bot._(ctx.channel,'errors','invalidguild',g=r.group(1)), allowed_mentions=ALLOWED)
-            # Invalid url: nou
-            r = re.search(r'Invalid url: (\S+)',raw_error)
-            if r is not None:
-                return await ctx.send(await self.bot._(ctx.channel,'errors','invalidurl',u=r.group(1)), allowed_mentions=ALLOWED)
-            # Invalid leaderboard type: lol
-            r = re.search(r'Invalid leaderboard type: (\S+)',raw_error)
-            if r is not None:
-                return await ctx.send(await self.bot._(ctx.channel,'errors','invalidleaderboard'), allowed_mentions=ALLOWED)
-            # Invalid ISBN: lol
-            r = re.search(r'Invalid ISBN: (\S+)',raw_error)
-            if r is not None:
-                return await ctx.send(await self.bot._(ctx.channel,'errors','invalidisbn'), allowed_mentions=ALLOWED)
-            # Invalid emoji: lmao
-            r = re.search(r'Invalid emoji: (\S+)',raw_error)
-            if r is not None:
-                return await ctx.send(await self.bot._(ctx.channel,'errors','invalidemoji'), allowed_mentions=ALLOWED)
-            # Invalid message ID: 007
-            r = re.search(r'Invalid message ID: (\S+)',raw_error)
-            if r is not None:
-                return await ctx.send(await self.bot._(ctx.channel,'errors','invalidmsgid'), allowed_mentions=ALLOWED)
-            # Invalid card style: aqua
-            r = re.search(r'Invalid card style: (\S+)',raw_error)
-            if r is not None:
-                return await ctx.send(await self.bot._(ctx.channel,'errors','invalidcardstyle', s=r.group(1)), allowed_mentions=ALLOWED)
-            self.bot.log.warn('Unknown error type -',error)
-        elif isinstance(error,commands.errors.MissingRequiredArgument):
-            await ctx.send(await self.bot._(ctx.channel,'errors','missingargument',a=error.param.name,e=random.choice([':eyes:','',':confused:',':thinking:',''])))
-            return
-        elif isinstance(error,commands.errors.DisabledCommand):
-            await ctx.send(await self.bot._(ctx.channel,'errors','disabled',c=ctx.invoked_with))
-            return
-        elif isinstance(error,commands.errors.NoPrivateMessage):
-            await ctx.send(await self.bot._(ctx.channel,'errors','DM'))
-            return
-        else:
-            try:
-                await ctx.send(await self.bot._(ctx.channel,'errors','unknown'))
-=======
                 return await ctx.send(await self.bot._(ctx.channel,'errors.badarguments',p=r.group('arg'),t=r.group('type')), allowed_mentions=ALLOWED)
             # zzz is not a recognised boolean option
             r = re.search(r'(?P<arg>[^\"]+) is not a recognised (?P<type>[^.\n]+) option',raw_error)
@@ -283,7 +162,6 @@
         else:
             try:
                 await ctx.send(await self.bot._(ctx.channel,'errors.unknown'))
->>>>>>> 7085dae6
             except Exception as newerror:
                 self.bot.log.info(f"[on_cmd_error] Can't send error on channel {ctx.channel.id}: {newerror}")
         # All other Errors not returned come here... And we can just print the default TraceBack.
@@ -292,13 +170,10 @@
 
     @commands.Cog.listener()
     async def on_error(self, error: Exception, ctx=None):
-<<<<<<< HEAD
-=======
         if sys.exc_info()[0] is None:
             exc_info = (type(error), error, error.__traceback__)
         else:
             exc_info = sys.exc_info()
->>>>>>> 7085dae6
         try:
             if isinstance(ctx, discord.Message):
                 ctx = await self.bot.get_context(ctx)
@@ -308,16 +183,6 @@
             if ctx is None:
                 await self.senf_err_msg(f"Internal Error\n{msg}")
             elif ctx.guild is None:
-<<<<<<< HEAD
-                await self.senf_err_msg(f"DM | {ctx.channel.recipient.name}\n{msg}")
-            elif ctx.channel.id == 625319425465384960:
-                return await ctx.send(ctx.guild.name+" | "+ctx.channel.name+"\n"+msg)
-            else:
-                await self.senf_err_msg(ctx.guild.name+" | "+ctx.channel.name+"\n"+msg)
-            self.bot.log.warn(f"[on_error] {error}", exc_info=True)
-        except Exception as e:
-            self.bot.log.warn(f"[on_error] {e}", exc_info=True)
-=======
                 recipient = await self.bot.get_recipient(ctx.channel)
                 await self.senf_err_msg(f"DM | {recipient}\n{msg}")
             elif ctx.channel.id == 625319425465384960:
@@ -327,7 +192,6 @@
             self.bot.log.warning(f"[on_error] {error}", exc_info=exc_info)
         except Exception as e:
             self.bot.log.warning(f"[on_error] {e}", exc_info=exc_info)
->>>>>>> 7085dae6
 
 
     async def senf_err_msg(self, msg: str):
