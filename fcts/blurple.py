import json
import typing

import aiohttp
import discord
from discord.ext import commands
from discord.ext.commands import Cog

<<<<<<< HEAD
=======
from fcts import checks
>>>>>>> 36b6e989
from libs.bot_classes import (PRIVATE_GUILD_ID, SUPPORT_GUILD_ID, Axobot,
                              MyContext)
from libs.colors_events import (BlurpleVariationFlagType, ColorVariation,
                                TargetConverterType, check_blurple,
                                convert_blurple, get_url_from_ctx)
from libs.errors import NotDuringEventError
<<<<<<< HEAD
=======
from libs.formatutils import FormatUtils
>>>>>>> 36b6e989


async def is_blurple(ctx: MyContext):
    """Check if we are in a Blurple event period"""
    if ctx.bot.current_event == "blurple":
        return True
    raise NotDuringEventError()

class Blurplefy(Cog):
    "Class used to make things blurple, for the Discord birthday event"

    def __init__(self, bot: Axobot):
        self.bot = bot
        self.file = "blurple"
        self.embed_color = 0x5865F2
<<<<<<< HEAD
=======
        self.hourly_reward = [4, 20]
>>>>>>> 36b6e989
        try:
            with open("blurple-cache.json", "r", encoding="utf-8") as jsonfile:
                self.cache: list[int] = json.load(jsonfile)
        except FileNotFoundError:
            with open("blurple-cache.json", "w", encoding="utf-8") as jsonfile:
                jsonfile.write('[]')
            self.cache = []

    @commands.hybrid_group(name="blurple", aliases=["b"], brief="Happy Discord birthday!")
    @discord.app_commands.guilds(PRIVATE_GUILD_ID, SUPPORT_GUILD_ID)
    @commands.check(is_blurple)
    async def blurple_main(self, ctx: MyContext):
        """Blurplefy and be happy for the 8th Discord birthday!
Change your avatar color, check if an image is blurple enough, and collect event points to unlock a collector Blurple card!

A BIG thanks to the Project Blurple and their original code for the colorization part.

Original code: https://github.com/project-blurple/blurplefier
Their server: https://discord.gg/qEmKyCf
Online editor: https://projectblurple.com/paint

..Example b lightfy

..Example b lightfy ++more-dark-blurple ++more-dark-blurple ++more-white ++less-blurple

..Example b darkfy @Axobot

..Example blurple check light Axobot

..Example b check dark"""
        if ctx.subcommand_passed is None:
            await ctx.send_help(ctx.command)

    @blurple_main.command()
    @commands.check(is_blurple)
    async def help(self, ctx: MyContext):
        "Get some help about blurplefy and all of this"
        desc = """Hey! We're currently celebrating 8 years of Discord! And for the third year in a row, we're taking part in the "Blurple" event, which consists in recoloring our avatars and servers with a maximum of blurple, that characteristic color of Discord between purple and blue.

        For that, you have here some commands to blurplefy you. Notably the `blurplefy` command, which allows you to modify an image (by default your avatar or that of a friend) by changing its colors. Or why not `darkfy`, for a darker version. As well as `check`, to check that your image is up to Blurple:tm: standards.

        The modification commands (darkfy/lightfy) take into account several methods and variations.
        """
        methods_title = "3 methods"
        methods_desc = """`blurplefy` applies a basic blurplefy to your image
        `edge-detect` applies an algorithm to detect the edges of your image to make it easier to see
<<<<<<< HEAD
        `filter` applies a Blurple filter to your image (very good for images with many colors, also faster, but doesn't support variations)"""
=======
        `filter` applies a Halloween filter to your image (very good for images with many colors, also faster, but doesn't support variations)"""
>>>>>>> 36b6e989
        variations_title = "29 variations"
        variations_desc = """`++more-dark-blurple` adds more Dark Blurple
        `++more-blurple` adds more Blurple
        `++more-white` adds more White
        `++less-dark-blurple` removes some Dark Blurple
        `++less-blurple` removes some Blurple
        `++less-white` removes some White
        `++no-white` removes White
        `++no-blurple` removes Blurple
        `++no-dark-blurple` removes Dark Blurple from your image
        `++classic` uses the same Blurplefier as 2018
        `++less-gradient` removes some colors smoothness
        `++more-gradient` adds colors smoothness
        `++invert` swaps the darkest color and lightest color
        `++shift` shifts the colors over by one
        `++white-bg` replaces the transparency of your image with a white background
        `++blurple-bg` replaces the transparency of your image with a Blurple background
        `++dark-blurple-bg` replaces the transparency of your image with a Dark Blurple background"""
        if ctx.can_send_embed:
            embed = discord.Embed(title="Blurplefy help", description=desc, color=self.embed_color)
            embed.add_field(name=variations_title, value=variations_desc)
            embed.add_field(name=methods_title, value=methods_desc)
            await ctx.send(embed=embed)
        else:
            await ctx.send(desc + f"\n\n__{methods_title}:__\n{methods_desc}\n\n__{variations_title}:__\n{variations_desc}")

    async def color_command(self, fmodifier: typing.Literal["light", "dark"], ctx: MyContext,
                            method: BlurpleVariationFlagType = "blurplefy",
                            variations: commands.Greedy[ColorVariation] = None,
                            who: typing.Optional[TargetConverterType] = None):
        "Change a given image with the given modifier, method and variations"
        if not (ctx.guild is None or ctx.channel.permissions_for(ctx.guild.me).attach_files):
<<<<<<< HEAD
            await ctx.send(await self.bot._(ctx.channel, "color-event.missing-attachment-perm"))
=======
            await ctx.send(await self.bot._(ctx.channel, "blurple.missing-attachment-perm"))
>>>>>>> 36b6e989
            return

        url = await get_url_from_ctx(ctx, who)

        old_msg = await ctx.send(
            await self.bot._(ctx.channel, 'color-event.colorify.starting', name=fmodifier+'fy', user=ctx.author.mention)
        )
        try:
            async with aiohttp.ClientSession() as session:
                async with session.get(str(url)) as image:
                    result = await convert_blurple(await image.read(), fmodifier, method, variations or [])
        except RuntimeError as err:
            await ctx.send(await self.bot._(ctx.channel, 'color-event.unknown-err', err=str(err)))
            return
<<<<<<< HEAD
        await ctx.reply(await self.bot._(ctx.channel, 'color-event.colorify.success', user=ctx.author.mention), file=result)
        if not isinstance(old_msg, discord.InteractionMessage):
            await old_msg.delete()
        if self.bot.database_online:
            await self.bot.get_cog("BotEvents").db_add_user_points(ctx.author.id, 3)
=======
        await ctx.reply(await ctx.bot._(ctx.channel, 'blurple.blurplefy.success', user=ctx.author.mention), file=result)
        if not isinstance(old_msg, discord.InteractionMessage):
            await old_msg.delete()
        if self.bot.database_online:
            await self.bot.get_cog("Utilities").add_user_eventPoint(ctx.author.id, 3)
>>>>>>> 36b6e989

    @blurple_main.command("lightfy")
    @commands.cooldown(6, 120, commands.BucketType.member)
    @commands.cooldown(20, 60, commands.BucketType.guild)
    @commands.check(is_blurple)
    async def lightfy(self, ctx: MyContext, method: BlurpleVariationFlagType = "blurplefy",
                      variations: commands.Greedy[ColorVariation] = None,
                      who: typing.Optional[TargetConverterType] = None):
        "Lightfy an image"
        await self.color_command("light", ctx, method, variations, who)

    @blurple_main.command("darkfy")
    @commands.cooldown(6, 120, commands.BucketType.member)
    @commands.cooldown(20, 60, commands.BucketType.guild)
    @commands.check(is_blurple)
    async def darkfy(self, ctx: MyContext, method: BlurpleVariationFlagType = "blurplefy",
                      variations: commands.Greedy[ColorVariation] = None,
                      who: typing.Optional[TargetConverterType] = None):
        "Darkfy an image"
        await self.color_command("dark", ctx, method, variations, who)

    @blurple_main.command("check")
    @commands.cooldown(2, 60, commands.BucketType.member)
    @commands.cooldown(30, 40, commands.BucketType.guild)
    @commands.check(is_blurple)
<<<<<<< HEAD
    async def check(self, ctx: MyContext, who: typing.Optional[TargetConverterType] = None):
        """Check an image to know if you're cool enough.

        ..Example blurple check

        ..Example blurple check Axobot"""

        url = await get_url_from_ctx(ctx, who)
=======
    async def bp_check(self, ctx: MyContext, who: typing.Optional[TargetConverterType] = None):
        """Check an image to know if you're cool enough.

        ..Example halloween check

        ..Example halloween check Axobot"""

        url = await get_url_from_ctx(ctx, who)

        old_msg = await ctx.send(await ctx.bot._(ctx.channel, "blurple.check.intro", user=ctx.author.mention))
        async with aiohttp.ClientSession() as session:
            async with session.get(str(url)) as image:
                result = await check_blurple(await image.read())
        answer = "\n".join([f"> {color['name']}: {color['ratio']}%" for color in result['colors']])
        await ctx.send(await self.bot._(ctx.channel, "blurple.check.result", user=ctx.author.mention, results=answer))
        if result["passed"] and self.bot.database_online and ctx.author.id not in self.cache:
            reward_points = 40
            await self.bot.get_cog("Utilities").add_user_eventPoint(ctx.author.id, reward_points)
            self.cache.append(ctx.author.id)
            with open("blurple-cache.json", "w", encoding="utf-8") as jsonfile:
                json.dump(self.cache, jsonfile)
            await ctx.send(await self.bot._(ctx.channel, "blurple.check.reward", user=ctx.author.mention, amount=reward_points))
        if not isinstance(old_msg, discord.InteractionMessage):
            await old_msg.delete()

    @blurple_main.command(name="collect")
    @commands.check(checks.database_connected)
    async def bp_collect(self, ctx: MyContext):
        """Get some events points every 3 hours"""
        events_cog = self.bot.get_cog("BotEvents")
        if events_cog is None:
            return
        last_data: typing.Optional[dict] = await events_cog.db_get_dailies(ctx.author.id)
        cooldown = 3600*3
        if last_data is None or (self.bot.utcnow() - last_data['last_update']).total_seconds() > cooldown:
            points = randint(*self.hourly_reward)
            await self.bot.get_cog("Utilities").add_user_eventPoint(ctx.author.id, points)
            await events_cog.db_add_dailies(ctx.author.id, points)
            txt = await self.bot._(ctx.channel, "halloween.daily.got-points", pts=points)
        else:
            time_since_available = (self.bot.utcnow() - last_data['last_update']).total_seconds()
            time_remaining = cooldown - time_since_available
            lang = await self.bot._(ctx.channel, '_used_locale')
            remaining = await FormatUtils.time_delta(time_remaining, lang=lang)
            txt = await self.bot._(ctx.channel, "blurple.collect.too-quick", time=remaining)
        if ctx.can_send_embed:
            title = await self.bot._(ctx.channel, 'blurple.collect.title')
            emb = discord.Embed(title=title, description=txt, color=self.embed_color)
            await ctx.send(embed=emb)
        else:
            await ctx.send(txt)
>>>>>>> 36b6e989

        old_msg = await ctx.send(await ctx.bot._(ctx.channel, "color-event.blurple.check.intro", user=ctx.author.mention))
        async with aiohttp.ClientSession() as session:
            async with session.get(str(url)) as image:
                result = await check_blurple(await image.read())
        answer = "\n".join(f"> {color['name']}: {color['ratio']}%" for color in result['colors'])
        await ctx.reply(await self.bot._(ctx.channel, "color-event.blurple.check.result", user=ctx.author.mention, results=answer))
        if result["passed"] and self.bot.database_online and ctx.author.id not in self.cache:
            reward_points = 40
            await self.bot.get_cog("BotEvents").db_add_user_points(ctx.author.id, reward_points)
            self.cache.append(ctx.author.id)
            with open("blurple-cache.json", "w", encoding="utf-8") as jsonfile:
                json.dump(self.cache, jsonfile)
            await ctx.send(await self.bot._(ctx.channel, "color-event.blurple.check.reward", user=ctx.author.mention, amount=reward_points))
        if not isinstance(old_msg, discord.InteractionMessage):
            await old_msg.delete()

async def setup(bot):
    await bot.add_cog(Blurplefy(bot))<|MERGE_RESOLUTION|>--- conflicted
+++ resolved
@@ -6,20 +6,12 @@
 from discord.ext import commands
 from discord.ext.commands import Cog
 
-<<<<<<< HEAD
-=======
-from fcts import checks
->>>>>>> 36b6e989
 from libs.bot_classes import (PRIVATE_GUILD_ID, SUPPORT_GUILD_ID, Axobot,
                               MyContext)
 from libs.colors_events import (BlurpleVariationFlagType, ColorVariation,
                                 TargetConverterType, check_blurple,
                                 convert_blurple, get_url_from_ctx)
 from libs.errors import NotDuringEventError
-<<<<<<< HEAD
-=======
-from libs.formatutils import FormatUtils
->>>>>>> 36b6e989
 
 
 async def is_blurple(ctx: MyContext):
@@ -35,10 +27,6 @@
         self.bot = bot
         self.file = "blurple"
         self.embed_color = 0x5865F2
-<<<<<<< HEAD
-=======
-        self.hourly_reward = [4, 20]
->>>>>>> 36b6e989
         try:
             with open("blurple-cache.json", "r", encoding="utf-8") as jsonfile:
                 self.cache: list[int] = json.load(jsonfile)
@@ -85,11 +73,7 @@
         methods_title = "3 methods"
         methods_desc = """`blurplefy` applies a basic blurplefy to your image
         `edge-detect` applies an algorithm to detect the edges of your image to make it easier to see
-<<<<<<< HEAD
         `filter` applies a Blurple filter to your image (very good for images with many colors, also faster, but doesn't support variations)"""
-=======
-        `filter` applies a Halloween filter to your image (very good for images with many colors, also faster, but doesn't support variations)"""
->>>>>>> 36b6e989
         variations_title = "29 variations"
         variations_desc = """`++more-dark-blurple` adds more Dark Blurple
         `++more-blurple` adds more Blurple
@@ -122,11 +106,7 @@
                             who: typing.Optional[TargetConverterType] = None):
         "Change a given image with the given modifier, method and variations"
         if not (ctx.guild is None or ctx.channel.permissions_for(ctx.guild.me).attach_files):
-<<<<<<< HEAD
             await ctx.send(await self.bot._(ctx.channel, "color-event.missing-attachment-perm"))
-=======
-            await ctx.send(await self.bot._(ctx.channel, "blurple.missing-attachment-perm"))
->>>>>>> 36b6e989
             return
 
         url = await get_url_from_ctx(ctx, who)
@@ -141,19 +121,11 @@
         except RuntimeError as err:
             await ctx.send(await self.bot._(ctx.channel, 'color-event.unknown-err', err=str(err)))
             return
-<<<<<<< HEAD
         await ctx.reply(await self.bot._(ctx.channel, 'color-event.colorify.success', user=ctx.author.mention), file=result)
         if not isinstance(old_msg, discord.InteractionMessage):
             await old_msg.delete()
         if self.bot.database_online:
             await self.bot.get_cog("BotEvents").db_add_user_points(ctx.author.id, 3)
-=======
-        await ctx.reply(await ctx.bot._(ctx.channel, 'blurple.blurplefy.success', user=ctx.author.mention), file=result)
-        if not isinstance(old_msg, discord.InteractionMessage):
-            await old_msg.delete()
-        if self.bot.database_online:
-            await self.bot.get_cog("Utilities").add_user_eventPoint(ctx.author.id, 3)
->>>>>>> 36b6e989
 
     @blurple_main.command("lightfy")
     @commands.cooldown(6, 120, commands.BucketType.member)
@@ -179,7 +151,6 @@
     @commands.cooldown(2, 60, commands.BucketType.member)
     @commands.cooldown(30, 40, commands.BucketType.guild)
     @commands.check(is_blurple)
-<<<<<<< HEAD
     async def check(self, ctx: MyContext, who: typing.Optional[TargetConverterType] = None):
         """Check an image to know if you're cool enough.
 
@@ -188,59 +159,6 @@
         ..Example blurple check Axobot"""
 
         url = await get_url_from_ctx(ctx, who)
-=======
-    async def bp_check(self, ctx: MyContext, who: typing.Optional[TargetConverterType] = None):
-        """Check an image to know if you're cool enough.
-
-        ..Example halloween check
-
-        ..Example halloween check Axobot"""
-
-        url = await get_url_from_ctx(ctx, who)
-
-        old_msg = await ctx.send(await ctx.bot._(ctx.channel, "blurple.check.intro", user=ctx.author.mention))
-        async with aiohttp.ClientSession() as session:
-            async with session.get(str(url)) as image:
-                result = await check_blurple(await image.read())
-        answer = "\n".join([f"> {color['name']}: {color['ratio']}%" for color in result['colors']])
-        await ctx.send(await self.bot._(ctx.channel, "blurple.check.result", user=ctx.author.mention, results=answer))
-        if result["passed"] and self.bot.database_online and ctx.author.id not in self.cache:
-            reward_points = 40
-            await self.bot.get_cog("Utilities").add_user_eventPoint(ctx.author.id, reward_points)
-            self.cache.append(ctx.author.id)
-            with open("blurple-cache.json", "w", encoding="utf-8") as jsonfile:
-                json.dump(self.cache, jsonfile)
-            await ctx.send(await self.bot._(ctx.channel, "blurple.check.reward", user=ctx.author.mention, amount=reward_points))
-        if not isinstance(old_msg, discord.InteractionMessage):
-            await old_msg.delete()
-
-    @blurple_main.command(name="collect")
-    @commands.check(checks.database_connected)
-    async def bp_collect(self, ctx: MyContext):
-        """Get some events points every 3 hours"""
-        events_cog = self.bot.get_cog("BotEvents")
-        if events_cog is None:
-            return
-        last_data: typing.Optional[dict] = await events_cog.db_get_dailies(ctx.author.id)
-        cooldown = 3600*3
-        if last_data is None or (self.bot.utcnow() - last_data['last_update']).total_seconds() > cooldown:
-            points = randint(*self.hourly_reward)
-            await self.bot.get_cog("Utilities").add_user_eventPoint(ctx.author.id, points)
-            await events_cog.db_add_dailies(ctx.author.id, points)
-            txt = await self.bot._(ctx.channel, "halloween.daily.got-points", pts=points)
-        else:
-            time_since_available = (self.bot.utcnow() - last_data['last_update']).total_seconds()
-            time_remaining = cooldown - time_since_available
-            lang = await self.bot._(ctx.channel, '_used_locale')
-            remaining = await FormatUtils.time_delta(time_remaining, lang=lang)
-            txt = await self.bot._(ctx.channel, "blurple.collect.too-quick", time=remaining)
-        if ctx.can_send_embed:
-            title = await self.bot._(ctx.channel, 'blurple.collect.title')
-            emb = discord.Embed(title=title, description=txt, color=self.embed_color)
-            await ctx.send(embed=emb)
-        else:
-            await ctx.send(txt)
->>>>>>> 36b6e989
 
         old_msg = await ctx.send(await ctx.bot._(ctx.channel, "color-event.blurple.check.intro", user=ctx.author.mention))
         async with aiohttp.ClientSession() as session:
