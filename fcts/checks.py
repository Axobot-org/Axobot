import discord
from discord.ext import commands
from libs.classes import MyContext


async def can_mute(ctx: MyContext) -> bool:
    """Check if someone can mute"""
    if ctx.bot.database_online:
        return await ctx.bot.get_cog("Servers").staff_finder(ctx.author, "mute")
    else:
        return ctx.channel.permissions_for(ctx.author).manage_roles


async def can_warn(ctx: MyContext) -> bool:
    """Check if someone can warn"""
    if ctx.bot.database_online:
        return await ctx.bot.get_cog("Servers").staff_finder(ctx.author, "warn")
    else:
        return ctx.channel.permissions_for(ctx.author).manage_roles


async def can_kick(ctx: MyContext) -> bool:
    """Check if someone can kick"""
    if ctx.bot.database_online:
        return await ctx.bot.get_cog("Servers").staff_finder(ctx.author, "kick")
    else:
        return ctx.channel.permissions_for(ctx.author).kick_members


async def can_ban(ctx: MyContext) -> bool:
    """Check if someone can ban"""
    if ctx.bot.database_online:
        return await ctx.bot.get_cog("Servers").staff_finder(ctx.author, "ban")
    else:
        return ctx.channel.permissions_for(ctx.author).ban_members


async def can_slowmode(ctx: MyContext) -> bool:
    """Check if someone can use slowmode"""
    if ctx.bot.database_online:
        return await ctx.bot.get_cog("Servers").staff_finder(ctx.author, "slowmode")
    else:
        return ctx.channel.permissions_for(ctx.author).manage_channels


async def can_clear(ctx: MyContext) -> bool:
    """Check if someone can use clear"""
    if ctx.bot.database_online:
        return await ctx.bot.get_cog("Servers").staff_finder(ctx.author, "clear")
    else:
        return ctx.channel.permissions_for(ctx.author).manage_messages


async def has_admin(ctx: MyContext) -> bool:
    """Check if someone can see the banlist"""
    return ctx.channel.permissions_for(ctx.author).administrator or await ctx.bot.get_cog("Admin").check_if_god(ctx)


async def has_manage_msg(ctx: MyContext) -> bool:
    """... if someone can pin a message"""
    return ctx.channel.permissions_for(ctx.author).manage_messages or await ctx.bot.get_cog("Admin").check_if_god(ctx)


async def has_manage_guild(ctx: MyContext) -> bool:
    """... if someone can manage the server"""
    return ctx.channel.permissions_for(ctx.author).manage_guild or await ctx.bot.get_cog('Admin').check_if_god(ctx)


async def has_manage_roles(ctx: MyContext) -> bool:
    """... if someone can manage the roles"""
    return ctx.channel.permissions_for(ctx.author).manage_roles or await ctx.bot.get_cog('Admin').check_if_god(ctx)


async def has_manage_nicknames(ctx: MyContext) -> bool:
    """... if someone can change nicknames"""
    return ctx.channel.permissions_for(ctx.author).manage_nicknames or await ctx.bot.get_cog('Admin').check_if_god(ctx)

<<<<<<< HEAD
async def has_manage_channels(ctx: MyContext) -> bool:
    """... if someone can manage the guild channels"""
    return ctx.channel.permissions_for(ctx.author).manage_channels or await ctx.bot.get_cog('Admin').check_if_god(ctx)
=======
async def has_manage_emojis(ctx: MyContext) -> bool:
    """... if someone can change nicknames"""
    return ctx.channel.permissions_for(ctx.author).manage_emojis or await ctx.bot.get_cog('Admin').check_if_god(ctx)
>>>>>>> 9f387c68

async def has_embed_links(ctx: MyContext) -> bool:
    """... if someone can send embeds"""
    if not isinstance(ctx.author, discord.Member):
        return True
    return ctx.channel.permissions_for(ctx.author).embed_links or await ctx.bot.get_cog('Admin').check_if_god(ctx)


class CannotSendEmbed(commands.CommandError):
    "Raised when the bot needs the embed links permission to work"
    def __init__(self):
        super().__init__("The bot must have the 'embed links' permission")

async def bot_can_embed(ctx: MyContext) -> bool:
    "Check if the bot can send embeds"
    if ctx.can_send_embed:
        return True
    raise CannotSendEmbed()

async def verify_role_exists(ctx: MyContext) -> bool:
    """Check if the verify role exists"""
    if ctx.guild is None:
        return False
    roles_raw = await ctx.bot.get_config(ctx.guild.id, "verification_role")
    if roles_raw is None:
        return False
    roles = [r for r in [ctx.guild.get_role(int(x)) for x in roles_raw.split(';') if x.isnumeric() and len(x) > 0] if r is not None]
    return len(roles) > 0


async def database_connected(ctx: MyContext) -> bool:
    "Check if the database is online and accessible"
    if ctx.bot.database_online:
        return True
    raise commands.CommandError("Database offline")


async def is_fun_enabled(ctx: MyContext, self=None) -> bool:
    if self is None:
        if hasattr(ctx, 'bot'):
            self = ctx.bot.get_cog("Fun")
        else:
            return False
    if ctx.guild is None:
        return True
    if not self.bot.database_online and not ctx.guild.channels[0].permissions_for(ctx.author).manage_guild:
        return False
    ID = ctx.guild.id
    return bool(await self.bot.get_config(ID, "enable_fun"))



async def is_a_cmd(msg: discord.Message, bot: commands.Bot) -> bool:
    "Check if a message is a command"
    pr = await bot.get_prefix(msg)
    is_cmd = False
    for p in pr:
        is_cmd = is_cmd or msg.content.startswith(p)
    return is_cmd

async def is_ttt_enabled(ctx: MyContext, self=None) -> bool:
    if ctx.guild is None:
        return True
    mode = await ctx.bot.get_config(ctx.guild.id, "ttt_display")
    return mode != 0<|MERGE_RESOLUTION|>--- conflicted
+++ resolved
@@ -75,15 +75,13 @@
     """... if someone can change nicknames"""
     return ctx.channel.permissions_for(ctx.author).manage_nicknames or await ctx.bot.get_cog('Admin').check_if_god(ctx)
 
-<<<<<<< HEAD
 async def has_manage_channels(ctx: MyContext) -> bool:
     """... if someone can manage the guild channels"""
     return ctx.channel.permissions_for(ctx.author).manage_channels or await ctx.bot.get_cog('Admin').check_if_god(ctx)
-=======
+
 async def has_manage_emojis(ctx: MyContext) -> bool:
     """... if someone can change nicknames"""
     return ctx.channel.permissions_for(ctx.author).manage_emojis or await ctx.bot.get_cog('Admin').check_if_god(ctx)
->>>>>>> 9f387c68
 
 async def has_embed_links(ctx: MyContext) -> bool:
     """... if someone can send embeds"""
