import discord
import random
import time
import asyncio
import io
import importlib
import re
import os
import operator
import typing
import aiohttp
import mysql
import string
from discord.ext import commands
from math import ceil
import numpy as np
from PIL import Image, ImageDraw, ImageFont, ImageSequence, ImageEnhance
from urllib.request import urlopen, Request
from io import BytesIO
from math import sqrt

from fcts import args, checks
importlib.reload(args)
importlib.reload(checks)
<<<<<<< HEAD
from utils import Zbot, MyContext
=======
from libs.classes import Zbot, MyContext
>>>>>>> 7085dae6



class Xp(commands.Cog):

    def __init__(self, bot: Zbot):
        self.bot = bot
        self.cache = {'global':{}}
        self.levels = [0]
        self.embed_color = discord.Colour(0xffcf50)
        self.table = 'xp_beta' if bot.beta else 'xp'
        self.cooldown = 30
        self.minimal_size = 5
        self.spam_rate = 0.20
        self.xp_per_char = 0.11
        self.max_xp_per_msg = 70
        self.file = 'xp'
        self.xp_channels_cache = dict()
        self.sus = None
        bot.add_listener(self.add_xp,'on_message')
        self.types = ['global','mee6-like','local']
        try:
            verdana_name = 'Verdana.ttf'
            xp_font = ImageFont.truetype(verdana_name, 24)
        except OSError:
            verdana_name = 'Veranda.ttf'
            xp_font = ImageFont.truetype(verdana_name, 24)
        self.fonts = {'xp_fnt': xp_font,
        'NIVEAU_fnt': ImageFont.truetype(verdana_name, 42),
        'levels_fnt': ImageFont.truetype(verdana_name, 65),
        'rank_fnt': ImageFont.truetype(verdana_name,29),
        'RANK_fnt': ImageFont.truetype(verdana_name,23)}
    
    @commands.Cog.listener()
    async def on_ready(self):
        self.table = 'xp_beta' if self.bot.beta else 'xp'
        await self.bdd_load_cache(-1)
        if not self.bot.database_online:
            self.bot.unload_extension("fcts.xp")

    async def get_lvlup_chan(self, msg: discord.Message):
        value = await self.bot.get_config(msg.guild.id,"levelup_channel")
        if value == "none":
            return None
        if value == "any":
            return msg.channel
        try:
            chan = msg.guild.get_channel(int(value))
            return chan
        except discord.errors.NotFound:
            return None

    async def add_xp(self, msg: discord.Message):
        """Attribue un certain nombre d'xp à un message"""
        if msg.author.bot or msg.guild is None or not self.bot.xp_enabled:
<<<<<<< HEAD
            return
        used_xp_type = await self.bot.get_config(msg.guild.id,'xp_type')
        if not ( await self.check_noxp(msg) and await self.bot.get_config(msg.guild.id,'enable_xp') ):
            return
        rate = await self.bot.get_config(msg.guild.id,'xp_rate')
        if self.sus is None:
            if self.bot.get_cog('Utilities'):
                await self.reload_sus()
            else:
                self.sus = set()
        if self.bot.zombie_mode:
            return
=======
            return
        used_xp_type = await self.bot.get_config(msg.guild.id,'xp_type')
        if not ( await self.check_noxp(msg) and await self.bot.get_config(msg.guild.id,'enable_xp') ):
            return
        rate = await self.bot.get_config(msg.guild.id,'xp_rate')
        if self.sus is None:
            if self.bot.get_cog('Utilities'):
                await self.reload_sus()
            else:
                self.sus = set()
        if self.bot.zombie_mode:
            return
>>>>>>> 7085dae6
        if used_xp_type == 0:
            await self.add_xp_0(msg,rate)
        elif used_xp_type==1:
            await self.add_xp_1(msg,rate)
        elif used_xp_type==2:
            await self.add_xp_2(msg,rate)
    
    async def add_xp_0(self, msg: discord.Message, rate: float):
        """Global xp type"""
        if msg.author.id in self.cache['global'].keys():
            if time.time() - self.cache['global'][msg.author.id][0] < self.cooldown:
                return
        content = msg.clean_content
        if len(content)<self.minimal_size or await self.check_spam(content) or await self.bot.potential_command(msg):
            return
        if len(self.cache["global"]) == 0:
            await self.bdd_load_cache(-1)
        giv_points = await self.calc_xp(msg)
        if msg.author.id in self.cache['global'].keys():
            prev_points = self.cache['global'][msg.author.id][1]
        else:
            try:
                prev_points = (await self.bdd_get_xp(msg.author.id,None))
                if len(prev_points) > 0:
                    prev_points = prev_points[0]['xp']
                else:
                    prev_points = 0
            except:
                prev_points = 0
        await self.bdd_set_xp(msg.author.id, giv_points, 'add')
        # check for sus people
        if msg.author.id in self.sus:
            await self.send_sus_msg(msg, giv_points)
        self.cache['global'][msg.author.id] = [round(time.time()), prev_points+giv_points]
        new_lvl = await self.calc_level(self.cache['global'][msg.author.id][1],0)
        if 0 < (await self.calc_level(prev_points,0))[0] < new_lvl[0]:
            await self.send_levelup(msg, new_lvl)
            await self.give_rr(msg.author,new_lvl[0],await self.rr_list_role(msg.guild.id))
            await self.bot.get_cog("Utilities").add_user_eventPoint(msg.author.id, round(new_lvl[0]/5))
    
    async def add_xp_1(self, msg:discord.Message, rate: float):
        """MEE6-like xp type"""
        if msg.guild.id not in self.cache.keys():
            await self.bdd_load_cache(msg.guild.id)
        if msg.author.id in self.cache[msg.guild.id].keys():
            if time.time() - self.cache[msg.guild.id][msg.author.id][0] < 60:
                return
        if await self.bot.potential_command(msg):
            return
        giv_points = random.randint(15,25) * rate
        if msg.author.id in self.cache[msg.guild.id].keys():
            prev_points = self.cache[msg.guild.id][msg.author.id][1]
        else:
            try:
                prev_points = (await self.bdd_get_xp(msg.author.id,msg.guild.id))
                if len(prev_points) > 0:
                    prev_points = prev_points[0]['xp']
                else:
                    prev_points = 0
            except:
                prev_points = 0
        await self.bdd_set_xp(msg.author.id, giv_points, 'add', msg.guild.id)
        # check for sus people
        if msg.author.id in self.sus:
            await self.send_sus_msg(msg, giv_points)
        self.cache[msg.guild.id][msg.author.id] = [round(time.time()), prev_points+giv_points]
        new_lvl = await self.calc_level(self.cache[msg.guild.id][msg.author.id][1],1)
        if 0 < (await self.calc_level(prev_points,1))[0] < new_lvl[0]:
            await self.send_levelup(msg,new_lvl)
            await self.give_rr(msg.author,new_lvl[0],await self.rr_list_role(msg.guild.id))

    async def add_xp_2(self, msg:discord.Message, rate: float):
        """Local xp type"""
        if msg.guild.id not in self.cache.keys():
            await self.bdd_load_cache(msg.guild.id)
        if msg.author.id in self.cache[msg.guild.id].keys():
            if time.time() - self.cache[msg.guild.id][msg.author.id][0] < self.cooldown:
                return
        content = msg.clean_content
        if len(content)<self.minimal_size or await self.check_spam(content) or await self.bot.potential_command(msg):
            return
        giv_points = await self.calc_xp(msg) * rate
        if msg.author.id in self.cache[msg.guild.id].keys():
            prev_points = self.cache[msg.guild.id][msg.author.id][1]
        else:
            try:
                prev_points = (await self.bdd_get_xp(msg.author.id,msg.guild.id))
                if len(prev_points) > 0:
                    prev_points = prev_points[0]['xp']
                else:
                    prev_points = 0
            except:
                prev_points = 0
        await self.bdd_set_xp(msg.author.id, giv_points, 'add', msg.guild.id)
        # check for sus people
        if msg.author.id in self.sus:
            await self.send_sus_msg(msg, giv_points)
        self.cache[msg.guild.id][msg.author.id] = [round(time.time()), prev_points+giv_points]
        new_lvl = await self.calc_level(self.cache[msg.guild.id][msg.author.id][1],2)
        if 0 < (await self.calc_level(prev_points,2))[0] < new_lvl[0]:
            await self.send_levelup(msg,new_lvl)
            await self.give_rr(msg.author,new_lvl[0],await self.rr_list_role(msg.guild.id))


    async def check_noxp(self, msg: discord.Message):
        """Check if this channel/user can get xp"""
        if msg.guild is None:
            return False
        if msg.guild.id in self.xp_channels_cache.keys():
            if msg.channel.id in self.xp_channels_cache[msg.guild.id]:
                return False
        else:
            chans = await self.bot.get_config(msg.guild.id,'noxp_channels')
            if chans is not None:
                chans = [int(x) for x in chans.split(';') if x.isnumeric()]
                if msg.channel.id in chans:
                    return False
            else:
                chans = []
            self.xp_channels_cache[msg.guild.id] = chans
        return True


    async def send_levelup(self, msg: discord.Message, lvl: int):
        """Envoie le message de levelup"""
        if self.bot.zombie_mode:
            return
        if msg.guild is None:
            return
        destination = await self.get_lvlup_chan(msg)
        if destination is None or (not msg.channel.permissions_for(msg.guild.me).send_messages):
            return
        text = await self.bot.get_config(msg.guild.id,'levelup_msg')
        if text is None or len(text) == 0:
<<<<<<< HEAD
            text = random.choice(await self.bot.get_cog('Languages').tr(msg.channel,'xp','default_levelup'))
            while (not '{random}' in text) and random.random() < 0.8:
                text = random.choice(await self.bot.get_cog('Languages').tr(msg.channel,'xp','default_levelup'))
        if '{random}' in text:
            item = random.choice(await self.bot.get_cog('Languages').tr(msg.channel,'xp','levelup-items'))
        else:
            item = ''
        await destination.send(text.format_map(self.bot.SafeDict(user=msg.author.mention,level=lvl[0],random=item,username=msg.author.display_name)))
        
    async def check_cmd(self, msg: discord.Message):
        """Vérifie si un message est une commande"""
        pr = await self.bot.get_prefix(msg)
        is_cmd = False
        for p in pr:
            is_cmd = is_cmd or msg.content.startswith(p)
        return is_cmd
=======
            text = random.choice(await self.bot._(msg.channel, "xp.default_levelup"))
            while (not '{random}' in text) and random.random() < 0.8:
                text = random.choice(await self.bot._(msg.channel, "xp.default_levelup"))
        if '{random}' in text:
            item = random.choice(await self.bot._(msg.channel, "xp.levelup-items"))
        else:
            item = ''
        await destination.send(text.format_map(self.bot.SafeDict(user=msg.author.mention,level=lvl[0],random=item,username=msg.author.display_name)))
>>>>>>> 7085dae6

    async def check_spam(self, text: str):
        """Vérifie si un text contient du spam"""
        if len(text)>0 and (text[0] in string.punctuation or text[1] in string.punctuation):
            return True
        d = dict()
        for c in text:
            if c in d.keys():
                d[c] += 1
            else:
                d[c] = 1
        for v in d.values():
            if v/len(text) > self.spam_rate:
                return True
        return False

    async def calc_xp(self, msg: discord.Message):
        """Calcule le nombre d'xp correspondant à un message"""
        content = msg.clean_content
        matches = re.finditer(r"<a?(:\w+:)\d+>", content, re.MULTILINE)
        for _, match in enumerate(matches, start=1):
            content = content.replace(match.group(0),match.group(1))
        matches = re.finditer(r'((?:http|www)[^\s]+)', content, re.MULTILINE)
        for _, match in enumerate(matches, start=1):
            content = content.replace(match.group(0),"")
        return min(round(len(content)*self.xp_per_char), self.max_xp_per_msg)

    async def calc_level(self, xp: int, system: int):
        """Calcule le niveau correspondant à un nombre d'xp"""
        if system != 1:
            if xp == 0:
                return [0,ceil((1*125/7)**(20/13)),0]
            lvl = ceil(0.056*xp**0.65)
            next_step = xp
            while ceil(0.056*next_step**0.65)==lvl:
                next_step += 1
            return [lvl,next_step,ceil(((lvl-1)*125/7)**(20/13))]
        # Niveau actuel - XP total pour le prochain niveau - XP total pour le niveau actuel
        else:
            def recursive(lvl):
                t = 0
                for i in range(lvl):
                    t += 5*pow(i,2) + 50*i + 100
                return t

            if xp == 0:
                return [0,100,0]
            lvl = 0
            total_xp = 0
            while xp >= total_xp:
                total_xp += 5*pow(lvl,2) + 50*lvl + 100
                lvl += 1
            return [lvl-1,recursive(lvl),recursive(lvl-1)]

    async def give_rr(self, member: discord.Member, level: int, rr_list: list, remove: bool=False):
        """Give (and remove?) roles rewards to a member"""
        c = 0
        has_roles = [x.id for x in member.roles]
        for role in [x for x in rr_list if x['level']<=level and x['role'] not in has_roles]:
            try:
                r = member.guild.get_role(role['role'])
                if r is None:
                    continue
                if not self.bot.beta:
                    await member.add_roles(r,reason="Role reward (lvl {})".format(role['level']))
                c += 1
            except Exception as e:
                if self.bot.beta:
                    await self.bot.get_cog('Errors').on_error(e,None)
<<<<<<< HEAD
                pass
=======
>>>>>>> 7085dae6
        if not remove:
            return c
        for role in [x for x in rr_list if x['level']>level and x['role'] in has_roles]:
            try:
                r = member.guild.get_role(role['role'])
                if r is None:
                    continue
                if not self.bot.beta:
                    await member.remove_roles(r,reason="Role reward (lvl {})".format(role['level']))
                c += 1
            except Exception as e:
                if self.bot.beta:
                    await self.bot.get_cog('Errors').on_error(e,None)
<<<<<<< HEAD
                pass
=======
>>>>>>> 7085dae6
        return c
    
    async def reload_sus(self):
        """Check who should be observed for potential xp cheating"""
        cog = self.bot.get_cog("Utilities")
        if cog is None:
            return
<<<<<<< HEAD
        result = await cog.get_db_userinfo(['userID'], ['xp_suspect=1'], Type=list)
        if result is None:
            return
        if len(result) > 1:
            result = [item for sublist in result for item in sublist]
=======
        result = await cog.get_db_userinfo(['userID'], ['xp_suspect=1'])
        if result is None or len(result) == 0:
            return
        if len(result) > 1:
            result = [item['userID'] for item in result]
>>>>>>> 7085dae6
        self.sus = set(result)
        self.bot.log.info("Suspects d'xp rechargé (%d suspects)", len(self.sus))
    
    async def send_sus_msg(self, msg: discord.Message, xp: int):
        """Send a message into the sus channel"""
        chan = self.bot.get_channel(785877971944472597)
        emb = discord.Embed(
            title=f"#{msg.channel.name} | {msg.guild.name} | {msg.guild.id}",
            description=msg.content
        ).set_footer(text=str(msg.author.id)).set_author(name=str(msg.author), icon_url=msg.author.display_avatar.url).add_field(name="XP given", value=str(xp))
        await chan.send(embed=emb)
<<<<<<< HEAD


=======


>>>>>>> 7085dae6
    async def get_table(self, guild: int, createIfNeeded: bool=True):
        """Get the table name of a guild, and create one if no one exist"""
        if guild is None:
            return self.table
        cnx = self.bot.cnx_xp
        cursor = cnx.cursor()
        try:
            cursor.execute("SELECT 1 FROM `{}` LIMIT 1;".format(guild))
            return guild
        except mysql.connector.errors.ProgrammingError:
            if createIfNeeded:
                cursor.execute("CREATE TABLE `{}` LIKE `example`;".format(guild))
                self.bot.log.info(f"[get_table] XP Table `{guild}` created")
                cursor.execute("SELECT 1 FROM `{}` LIMIT 1;".format(guild))
                return guild
            else:
                return None


    async def bdd_set_xp(self, userID: int, points: int, Type: str='add', guild: int=None):
        """Ajoute/reset de l'xp à un utilisateur dans la database"""
        try:
            if not self.bot.database_online:
                self.bot.unload_extension("fcts.xp")
                return None
            if points < 0:
                return True
            if guild is None:
                cnx = self.bot.cnx_frm
            else:
                cnx = self.bot.cnx_xp
            table = await self.get_table(guild)
            cursor = cnx.cursor(dictionary = True)
            if Type=='add':
                query = ("INSERT INTO `{t}` (`userID`,`xp`) VALUES ('{u}','{p}') ON DUPLICATE KEY UPDATE xp = xp + '{p}';".format(t=table,p=points,u=userID))
            else:
                query = ("INSERT INTO `{t}` (`userID`,`xp`) VALUES ('{u}','{p}') ON DUPLICATE KEY UPDATE xp = '{p}';".format(t=table,p=points,u=userID))
            cursor.execute(query)
            cnx.commit()
            cursor.close()
            return True
        except Exception as e:
            await self.bot.get_cog('Errors').on_error(e,None)
            return False
    
    async def bdd_get_xp(self, userID: int, guild: int):
        try:
            if not self.bot.database_online:
                self.bot.unload_extension("fcts.xp")
                return None
            if guild is None:
                cnx = self.bot.cnx_frm
            else:
                cnx = self.bot.cnx_xp
            table = await self.get_table(guild, False)
            if table is None:
                return None
            query = ("SELECT `xp` FROM `{}` WHERE `userID`={} AND `banned`=0".format(table,userID))
            cursor = cnx.cursor(dictionary = True)
            cursor.execute(query)
            liste = list()
            for x in cursor:
                liste.append(x)
            if len(liste)==1:
                g = 'global' if guild is None else guild
                if isinstance(g, int) and g not in self.cache:
                    await self.bdd_load_cache(g)
                if userID in self.cache[g].keys():
                    self.cache[g][userID][1] = liste[0]['xp']
                else:
                    self.cache[g][userID] = [round(time.time())-60,liste[0]['xp']]
            cursor.close()
            return liste
        except Exception as e:
            await self.bot.get_cog('Errors').on_error(e,None)
    
    async def bdd_get_nber(self, guild: int=None):
        """Get the number of ranked users"""
        try:
            if not self.bot.database_online:
                self.bot.unload_extension("fcts.xp")
                return None
            if guild is None:
                cnx = self.bot.cnx_frm
            else:
                cnx = self.bot.cnx_xp
            table = await self.get_table(guild, False)
            if table is None:
                return 0
            query = ("SELECT COUNT(*) FROM `{}` WHERE `banned`=0".format(table))
            cursor = cnx.cursor(dictionary = False)
            cursor.execute(query)
            liste = list()
            for x in cursor:
                liste.append(x)
            cursor.close()
            if liste is not None and len(liste)==1:
                return liste[0][0]
            return 0
        except Exception as e:
            await self.bot.get_cog('Errors').on_error(e,None)

    async def bdd_load_cache(self, guild: int):
        try:
            if not self.bot.database_online:
                self.bot.unload_extension("fcts.xp")
                return
            target_global = (guild == -1)
            if target_global:
                self.bot.log.info("Chargement du cache XP (global)")
                cnx = self.bot.cnx_frm
                query = ("SELECT `userID`,`xp` FROM `{}` WHERE `banned`=0".format(self.table))
            else:
                self.bot.log.info("Chargement du cache XP (guild {})".format(guild))
                table = await self.get_table(guild,False)
                if table is None:
                    self.cache[guild] = dict()
                    return 
                cnx = self.bot.cnx_xp
                query = ("SELECT `userID`,`xp` FROM `{}` WHERE `banned`=0".format(table))
            cursor = cnx.cursor(dictionary = True)
            cursor.execute(query)
            liste = list()
            for x in cursor:
                liste.append(x)
            if target_global:
                if len(self.cache['global'].keys()) == 0:
                    self.cache['global'] = dict()
                for l in liste:
                    self.cache['global'][l['userID']] = [round(time.time())-60, int(l['xp'])]
            else:
                if guild not in self.cache.keys():
                    self.cache[guild] = dict()
                for l in liste:
                    self.cache[guild][l['userID']] = [round(time.time())-60, int(l['xp'])]
            cursor.close()
            return
        except Exception as e:
            await self.bot.get_cog('Errors').on_error(e,None)

    async def bdd_get_top(self, top: int=None, guild: discord.Guild=None):
        try:
            if not self.bot.database_online:
                self.bot.unload_extension("fcts.xp")
                return None
            if guild is not None and await self.bot.get_config(guild.id,'xp_type') != 0:
                cnx = self.bot.cnx_xp
                query = ("SELECT * FROM `{}` order by `xp` desc".format(await self.get_table(guild.id,False)))
            else:
                cnx = self.bot.cnx_frm
                query = ("SELECT * FROM `{}` order by `xp` desc".format(self.table))
            cursor = cnx.cursor(dictionary = True)
            try:
                cursor.execute(query)
            except mysql.connector.errors.ProgrammingError as err:
                if err.errno == 1146:
                    return list()
                raise err
            liste = list()
            if guild is None:
                liste = list(cursor)
                if top is not None:
                    liste = liste[:top]
            else:
                ids = [x.id for x in guild.members]
                i = 0
                l2 = list(cursor)
                if top is None:
                    top = len(l2)
                while len(liste)<top and i<len(l2):
                    if l2[i]['userID'] in ids:
                        liste.append(l2[i])
                    i += 1
            cursor.close()
            return liste
<<<<<<< HEAD
        except Exception as e:
            await self.bot.get_cog('Errors').on_error(e,None)
        
=======
        except Exception as err:
            await self.bot.get_cog('Errors').on_error(err,None)

>>>>>>> 7085dae6
    async def bdd_get_rank(self, userID: int, guild: discord.Guild=None):
        """Get the rank of a user"""
        try:
            if not self.bot.database_online:
                self.bot.unload_extension("fcts.xp")
                return None
            if guild is not None and await self.bot.get_config(guild.id,'xp_type') != 0:
                cnx = self.bot.cnx_xp
                query = ("SELECT `userID`,`xp`, @curRank := @curRank + 1 AS rank FROM `{}` p, (SELECT @curRank := 0) r WHERE `banned`='0' ORDER BY xp desc;".format(await self.get_table(guild.id, False)))
            else:
                cnx = self.bot.cnx_frm
                query = ("SELECT `userID`,`xp`, @curRank := @curRank + 1 AS rank FROM `{}` p, (SELECT @curRank := 0) r WHERE `banned`='0' ORDER BY xp desc;".format(self.table))
            cursor = cnx.cursor(dictionary = True)
            try:
                cursor.execute(query)
            except mysql.connector.errors.ProgrammingError as e:
                if e.errno == 1146:
                    return {"rank":0, "xp":0}
                raise e
            userdata = dict()
            i = 0
            users = list()
            if guild is not None:
                users = [x.id for x in guild.members]
            for x in cursor:
                if (guild is not None and x['userID'] in users) or guild is None:
                    i += 1
                if x['userID']== userID:
                    # x['rank'] = i
                    userdata = x
                    userdata["rank"] = round(userdata["rank"])
                    break
            cursor.close()
            return userdata
        except Exception as e:
            await self.bot.get_cog('Errors').on_error(e,None)

    async def bdd_total_xp(self):
        """Get the total number of earned xp"""
        try:
            if not self.bot.database_online:
                self.bot.unload_extension("fcts.xp")
                return None
            query = f"SELECT SUM(xp) as total FROM `{self.table}`"
            async with self.bot.db_query(query, fetchone=True) as query_results:
                result = round(query_results['total'])

            # cnx = self.bot.cnx_xp
            # cursor = cnx.cursor()
            # cursor.execute("show tables")
            # tables = [x[0] for x in cursor if x[0].isnumeric()]
            # for table in tables:
            #     cursor.execute("SELECT SUM(xp) FROM `{}`".format(table))
            #     res = [x for x in cursor]
            #     if res[0][0] is not None:
            #         result += round(res[0][0])
            # cursor.close()
            return result
        except Exception as e:
            await self.bot.get_cog('Errors').on_error(e,None)


    async def get_raw_image(self, url:str):
        req = Request(url, headers={'User-Agent': 'Mozilla/5.0'})
        im = Image.open(io.BytesIO(urlopen(req).read()))
        return im

    def calc_pos(self, text:str, font, x: int, y: int, align: str='center'):
        w,h = font.getsize(text)
        if align == 'center':
            return x-w/2,y-h/2
        elif align == 'right':
            return x-w,y-h/2

    async def create_card(self, user: discord.User, style, xp, used_system:int, rank=[1,0], txt=['NIVEAU','RANG'], force_static=False, levels_info=None):
        """Crée la carte d'xp pour un utilisateur"""
        card = Image.open("../cards/model/{}.png".format(style))
        bar_colors = await self.get_xp_bar_color(user.id)
        if levels_info is None:
            levels_info = await self.calc_level(xp,used_system)
        colors = {'name':(124, 197, 118),'xp':(124, 197, 118),'NIVEAU':(255, 224, 77),'rank':(105, 157, 206),'bar':bar_colors}
        if style=='blurple':
            colors = {'name':(35,35,50),'xp':(235, 235, 255),'NIVEAU':(245, 245, 255),'rank':(255, 255, 255),'bar':(70, 83, 138)}
        
        name_fnt = ImageFont.truetype('Roboto-Medium.ttf', 40)

        if not user.display_avatar.is_animated() or force_static:
            pfp = await self.get_raw_image(user.display_avatar.replace(format="png", size=256))
            img = await self.bot.loop.run_in_executor(None,self.add_overlay,pfp.resize(size=(282,282)),user,card,xp,rank,txt,colors,levels_info,name_fnt)
            img.save('../cards/global/{}-{}-{}.png'.format(user.id,xp,rank[0]))
            card.close()
            return discord.File('../cards/global/{}-{}-{}.png'.format(user.id,xp,rank[0]))

        else:
            async with aiohttp.ClientSession() as cs:
                async with cs.get(str(user.display_avatar.replace(format='gif',size=256))) as r:
                    response = await r.read()
                    pfp = Image.open(BytesIO(response))

            images = []
            duration = []
            frames = [frame.copy() for frame in ImageSequence.Iterator(pfp)]
            for frame in frames:
                frame = frame.convert(mode='RGBA')
                img = await self.bot.loop.run_in_executor(None,self.add_overlay,frame.resize(size=(282,282)),user,card.copy(),xp,rank,txt,colors,levels_info,name_fnt)
                img = ImageEnhance.Contrast(img).enhance(1.5).resize((800,265))
                images.append(img)
                duration.append(pfp.info['duration'])

            card.close()

            # image_file_object = BytesIO()
            gif = images[0]
            filename = '../cards/global/{}-{}-{}.gif'.format(user.id,xp,rank[0])
            gif.save(filename, format='gif', save_all=True, append_images=images[1:], loop=0, duration=duration, subrectangles=True)
            # image_file_object.seek(0)
            # return discord.File(fp=image_file_object, filename='card.gif')
            return discord.File('../cards/global/{}-{}-{}.gif'.format(user.id,xp,rank[0]))
            # imageio.mimwrite('../cards/global/{}-{}-{}.gif'.format(user.id,xp,rank[0]), images, format="GIF-PIL", duration=duration, subrectangles=True)
            # return discord.File('../cards/global/{}-{}-{}.gif'.format(user.id,xp,rank[0]))

    def compress(self, original_file, max_size, scale: float):
        assert(0.0 < scale < 1.0)
        orig_image = Image.open(original_file)
        cur_size = orig_image.size

        while True:
            cur_size = (int(cur_size[0] * scale), int(cur_size[1] * scale))
            resized_file = orig_image.resize(cur_size, Image.ANTIALIAS)

            with io.BytesIO() as file_bytes:
                resized_file.save(file_bytes, optimize=True, quality=95, format='png')

                if file_bytes.tell() <= max_size:
                    file_bytes.seek(0, 0)
                    return file_bytes

    def add_overlay(self, pfp, user: discord.User, img, xp: int, rank: list, txt: list, colors, levels_info, name_fnt):
        #img = Image.new('RGBA', (card.width, card.height), color = (250,250,250,0))
        #img.paste(pfp, (20, 29))
        #img.paste(card, (0, 0), card)
        cardL = img.load()
        pfpL = pfp.load()
        for x in range(list(img.size)[0]):
            for y in range(img.size[1]):
                if sqrt((x-162)**2 + (y-170)**2) < 139:
                    cardL[x,y] = pfpL[x-20,y-29]
                elif cardL[x, y][3]<128:
                    cardL[x,y] = (255,255,255,0)
                    
        
        xp_fnt = self.fonts['xp_fnt']
        NIVEAU_fnt = self.fonts['NIVEAU_fnt']
        levels_fnt = self.fonts['levels_fnt']
        rank_fnt = self.fonts['rank_fnt']
        RANK_fnt = self.fonts['RANK_fnt']
        
        img = self.add_xp_bar(img,xp-levels_info[2],levels_info[1]-levels_info[2],colors['bar'])
        d = ImageDraw.Draw(img)
        d.text(self.calc_pos(user.name,name_fnt,610,68), user.name, font=name_fnt, fill=colors['name'])
        temp = '{} / {} xp ({}/{})'.format(xp-levels_info[2],levels_info[1]-levels_info[2],xp,levels_info[1])
        d.text((self.calc_pos(temp,xp_fnt,625,237)), temp, font=xp_fnt, fill=colors['xp'])
        d.text((380,140), txt[0], font=NIVEAU_fnt, fill=colors['NIVEAU'])
        d.text((self.calc_pos(str(levels_info[0]),levels_fnt,740,160,'right')), str(levels_info[0]), font=levels_fnt, fill=colors['xp'])
        temp = '{x[0]}/{x[1]}'.format(x=rank)
        d.text((self.calc_pos(txt[1],RANK_fnt,893,147,'center')), txt[1], font=RANK_fnt, fill=colors['rank'])
        d.text((self.calc_pos(temp,rank_fnt,893,180,'center')), temp, font=rank_fnt, fill=colors['rank'])
        return img

    def add_xp_bar(self, img, xp: int, needed_xp: int, color):
        """Colorize the xp bar"""
        error_rate = 25
        data = np.array(img)   # "data" is a height x width x 4 numpy array
        red, green, blue, alpha = data.T # Temporarily unpack the bands for readability

        # Replace white with red... (leaves alpha values alone...)
        white_areas = (abs(red)-180<error_rate) & (abs(blue)-180<error_rate) & (abs(green)-180<error_rate)
        white_areas[:298] = False & False & False
        max_x = round(298 + (980-298)*xp/needed_xp)
        white_areas[max_x:] = False & False & False
        #white_areas[298:980] = True & True & True
        data[..., :-1][white_areas.T] = color # Transpose back needed
        return Image.fromarray(data)

    async def get_xp_bar_color(self, userID:int):
        return (45,180,105)
    
    async def get_xp(self, user: discord.User, guild_id: int):
        xp = await self.bdd_get_xp(user.id, guild_id)
        if xp is None or (isinstance(xp,list) and len(xp) == 0):
            return
        return xp[0]['xp']

    @commands.command(name='rank')
    @commands.bot_has_permissions(send_messages=True)
    @commands.cooldown(1,20,commands.BucketType.user)
    async def rank(self, ctx: MyContext, *, user: args.user=None):
        """Display a user XP.
        If you don't send any user, I'll display your own XP

        ..Example rank

        ..Example rank Z_runner#7515

        ..Doc user.html#check-the-xp-of-someone
        """
        try:
            if user is None:
                user = ctx.author
            if user.bot:
<<<<<<< HEAD
                return await ctx.send(await self.bot._(ctx.channel,'xp','bot-rank'))
            if ctx.guild is not None:
                if not await self.bot.get_config(ctx.guild.id,'enable_xp'):
                    return await ctx.send(await self.bot._(ctx.guild.id,'xp','xp-disabled'))
=======
                return await ctx.send(await self.bot._(ctx.channel, "xp.bot-rank"))
            if ctx.guild is not None:
                if not await self.bot.get_config(ctx.guild.id,'enable_xp'):
                    return await ctx.send(await self.bot._(ctx.guild.id, "xp.xp-disabled"))
>>>>>>> 7085dae6
                xp_used_type = await self.bot.get_config(ctx.guild.id,'xp_type')
            else:
                xp_used_type = 0
            xp = await self.get_xp(user,None if xp_used_type == 0 else ctx.guild.id)
            if xp is None:
                if ctx.author==user:
<<<<<<< HEAD
                    return await ctx.send(await self.bot._(ctx.channel,'xp','1-no-xp'))
                return await ctx.send(await self.bot._(ctx.channel,'xp','2-no-xp'))
=======
                    return await ctx.send(await self.bot._(ctx.channel, "xp.1-no-xp"))
                return await ctx.send(await self.bot._(ctx.channel, "xp.2-no-xp"))
>>>>>>> 7085dae6
            levels_info = None
            if xp_used_type == 0:
                ranks_nb = await self.bdd_get_nber()
                try:
                    rank = (await self.bdd_get_rank(user.id))['rank']
                except KeyError:
                    rank = "?"
            else:
                ranks_nb = await self.bdd_get_nber(ctx.guild.id)
                try:
                    rank = (await self.bdd_get_rank(user.id,ctx.guild))['rank']
                except KeyError:
                    rank = "?"
            if isinstance(rank, float):
                rank = int(rank)
            if ctx.guild is None or ctx.channel.permissions_for(ctx.guild.me).attach_files:
                await self.send_card(ctx,user,xp,rank,ranks_nb,xp_used_type,levels_info)
            elif ctx.can_send_embed:
                await self.send_embed(ctx,user,xp,rank,ranks_nb,levels_info,xp_used_type)
            else:
                await self.send_txt(ctx,user,xp,rank,ranks_nb,levels_info,xp_used_type)
        except Exception as e:
            await self.bot.get_cog('Errors').on_command_error(ctx,e)
    
    async def send_card(self, ctx: MyContext, user: discord.User, xp, rank, ranks_nb, used_system, levels_info=None):
        try:
            myfile = discord.File('../cards/global/{}-{}-{}.{}'.format(user.id,xp,rank,'gif' if user.display_avatar.is_animated() else 'png'))
        except FileNotFoundError:
            style = await self.bot.get_cog('Utilities').get_xp_style(user)
<<<<<<< HEAD
            txts = [await self.bot._(ctx.channel,'xp','card-level'), await self.bot._(ctx.channel,'xp','card-rank')]
=======
            txts = [await self.bot._(ctx.channel, "xp.card-level"), await self.bot._(ctx.channel, "xp.card-rank")]
>>>>>>> 7085dae6
            static = await self.bot.get_cog('Utilities').get_db_userinfo(['animated_card'],[f'`userID`={user.id}'])
            if user.display_avatar.is_animated():
                if static is not None:
                    static = not static['animated_card']
                else:
                    static = True
            self.bot.log.debug("XP card for user {} ({}xp - style {})".format(user.id,xp,style))
            myfile = await self.create_card(user,style,xp,used_system,[rank,ranks_nb],txts,force_static=static,levels_info=levels_info)
            if UsersCog := self.bot.get_cog("Users"):
                try:
                    await UsersCog.used_rank(user.id)
                except Exception as e:
                    await self.bot.get_cog("Errors").on_error(e, ctx)
            if statsCog := self.bot.get_cog("BotStats"):
                statsCog.xp_cards += 1
        try:
            await ctx.send(file=myfile)
        except discord.errors.HTTPException:
<<<<<<< HEAD
            await ctx.send(await self.bot._(ctx.channel, "xp", "card-too-large"))
    
    async def send_embed(self, ctx: MyContext, user: discord.User, xp, rank, ranks_nb, levels_info, used_system):
        txts = [await self.bot._(ctx.channel,'xp','card-level'), await self.bot._(ctx.channel,'xp','card-rank')]
        if levels_info is None:
            levels_info = await self.calc_level(xp,used_system)
        fields = list()
        fields.append({'name':'XP','value':"{}/{}".format(xp,levels_info[1]),'inline':True})
        fields.append({'name':txts[0],'value':levels_info[0],'inline':True})
        fields.append({'name':txts[1],'value':"{}/{}".format(rank,ranks_nb),'inline':True})
        emb = self.bot.get_cog('Embeds').Embed(fields=fields,color=self.embed_color).set_author(user)
        await ctx.send(embed=emb.discord_embed())
    
    async def send_txt(self, ctx: MyContext, user: discord.User, xp, rank, ranks_nb, levels_info, used_system):
        txts = [await self.bot._(ctx.channel,'xp','card-level'), await self.bot._(ctx.channel,'xp','card-rank')]
=======
            await ctx.send(await self.bot._(ctx.channel, "xp.card-too-large"))

    async def send_embed(self, ctx: MyContext, user: discord.User, xp, rank, ranks_nb, levels_info, used_system):
        txts = [await self.bot._(ctx.channel, "xp.card-level"), await self.bot._(ctx.channel, "xp.card-rank")]
        if levels_info is None:
            levels_info = await self.calc_level(xp,used_system)
        emb = discord.Embed(color=self.embed_color)
        emb.set_author(name=user, icon_url=user.display_avatar)
        emb.add_field(name='XP', value="{}/{}".format(xp,levels_info[1]))
        emb.add_field(name=txts[0], value=levels_info[0])
        emb.add_field(name=txts[1], value="{}/{}".format(rank,ranks_nb))
        await ctx.send(embed=emb)

    async def send_txt(self, ctx: MyContext, user: discord.User, xp, rank, ranks_nb, levels_info, used_system):
        txts = [await self.bot._(ctx.channel, "xp.card-level"), await self.bot._(ctx.channel, "xp.card-rank")]
>>>>>>> 7085dae6
        if levels_info is None:
            levels_info = await self.calc_level(xp,used_system)
        msg = """__**{}**__
**XP** {}/{}
**{}** {}
**{}** {}/{}""".format(user.name,xp,levels_info[1],txts[0],levels_info[0],txts[1],rank,ranks_nb)
        await ctx.send(msg)

    def convert_average(self, nbr: int) -> str:
        res = str(nbr)
        for power, symb in ((9,'G'), (6,'M'), (3,'k')):
            if nbr >= 10**power:
                res = str(round(nbr/10**power, 1)) + symb
                break
        return res

    async def create_top_main(self, ranks, nbr, page, ctx: MyContext, used_system):
        txt = list()
        i = (page-1)*nbr
        for u in ranks[:nbr]:
            i +=1
            user = self.bot.get_user(u['user'])
            if user is None:
                try:
                    user = await self.bot.fetch_user(u['user'])
                except discord.NotFound:
<<<<<<< HEAD
                    user = await self.bot._(ctx.channel,'xp','del-user')
=======
                    user = await self.bot._(ctx.channel, "xp.del-user")
>>>>>>> 7085dae6
            if isinstance(user, discord.User):
                user_name = discord.utils.escape_markdown(user.name)
                if len(user_name) > 18:
                    user_name = user_name[:15]+'...'
            else:
                user_name = user
            l = await self.calc_level(u['xp'],used_system)
            xp = self.convert_average(u['xp'])
            txt.append('{} • **{} |** `lvl {}` **|** `xp {}`'.format(i,"__"+user_name+"__" if user==ctx.author else user_name,l[0],xp))
        return txt,i

    @commands.command(name='top')
    @commands.bot_has_permissions(send_messages=True)
    @commands.cooldown(5,60,commands.BucketType.user)
    async def top(self, ctx: MyContext, page: typing.Optional[int]=1, Type: args.LeaderboardType='global'):
        """Get the list of the highest levels
        Each page has 20 users

        ..Example top 3

        ..Example top 7 guild

        ..Example top guild
        
        ..Doc user.html#get-the-general-ranking"""
        if ctx.guild is not None:
            if not await self.bot.get_config(ctx.guild.id,'enable_xp'):
<<<<<<< HEAD
                return await ctx.send(await self.bot._(ctx.guild.id,'xp','xp-disabled'))
=======
                return await ctx.send(await self.bot._(ctx.guild.id, "xp.xp-disabled"))
>>>>>>> 7085dae6
            xp_system_used = await self.bot.get_config(ctx.guild.id,'xp_type')
        else:
            xp_system_used = 0
        xp_system_used = 0 if xp_system_used is None else xp_system_used
        if xp_system_used == 0:
            if Type == 'global':
                if len(self.cache["global"]) == 0:
                    await self.bdd_load_cache(-1)
                ranks = sorted([{'userID':key, 'xp':value[1]} for key,value in self.cache['global'].items()], key=lambda x:x['xp'], reverse=True)
                max_page = ceil(len(self.cache['global'])/20)
            elif Type == 'guild':
                ranks = await self.bdd_get_top(10000,guild=ctx.guild)
                max_page = ceil(len(ranks)/20)
        else:
            #ranks = await self.bdd_get_top(20*page,guild=ctx.guild)
            if not ctx.guild.id in self.cache.keys():
                await self.bdd_load_cache(ctx.guild.id)
            ranks = sorted([{'userID':key, 'xp':value[1]} for key,value in self.cache[ctx.guild.id].items()], key=lambda x:x['xp'], reverse=True)
            max_page = ceil(len(ranks)/20)
        if page < 1:
<<<<<<< HEAD
            return await ctx.send(await self.bot._(ctx.channel,"xp",'low-page'))
        elif page > max_page:
            return await ctx.send(await self.bot._(ctx.channel,"xp",'high-page'))
=======
            return await ctx.send(await self.bot._(ctx.channel, "xp.low-page"))
        elif page > max_page:
            return await ctx.send(await self.bot._(ctx.channel, "xp.high-page"))
>>>>>>> 7085dae6
        ranks = ranks[(page-1)*20:]
        ranks = [{'user':x['userID'],'xp':x['xp']} for x in ranks]
        nbr = 20
        txt, i = await self.create_top_main(ranks,nbr,page,ctx,xp_system_used)
        while len("\n".join(txt)) > 1000 and nbr > 0:
            nbr -= 1
            txt, i = await self.create_top_main(ranks,nbr,page,ctx,xp_system_used)
            await asyncio.sleep(0.2)
<<<<<<< HEAD
        f_name = str(await self.bot._(ctx.channel,'xp','top-name')).format((page-1)*20+1,i,page,max_page)
        # author
        rank = await self.bdd_get_rank(ctx.author.id,ctx.guild if (Type=='guild' or xp_system_used != 0) else None)
        if len(rank) == 0:
            your_rank = {'name':"__"+await self.bot._(ctx.channel,"xp","top-your")+"__",'value':await self.bot._(ctx.guild,"xp","1-no-xp")}
=======
        f_name = await self.bot._(ctx.channel, "xp.top-name", min=(page-1)*20+1, max=i, page=page, total=max_page)
        # author
        rank = await self.bdd_get_rank(ctx.author.id,ctx.guild if (Type=='guild' or xp_system_used != 0) else None)
        if len(rank) == 0:
            your_rank = {'name':"__"+await self.bot._(ctx.channel, "xp.top-your")+"__",'value':await self.bot._(ctx.guild, "xp.1-no-xp")}
>>>>>>> 7085dae6
        else:
            lvl = await self.calc_level(rank['xp'],xp_system_used)
            lvl = lvl[0]
            rk = rank['rank'] if 'rank' in rank.keys() else '?'
            xp = self.convert_average(rank['xp'])
<<<<<<< HEAD
            your_rank = {'name':"__"+await self.bot._(ctx.channel,"xp","top-your")+"__", 'value':"**#{} |** `lvl {}` **|** `xp {}`".format(rk, lvl, xp)}
            del rk
        # title
        if Type == 'guild' or xp_system_used != 0:
            t = await self.bot._(ctx.channel,'xp','top-title-2')
        else:
            t = await self.bot._(ctx.channel,'xp','top-title-1')
        if ctx.can_send_embed:
            emb = await self.bot.get_cog('Embeds').Embed(title=t,fields=[{'name':f_name,'value':"\n".join(txt)},your_rank],color=self.embed_color,author_icon=self.bot.user.display_avatar.with_format("png")).create_footer(ctx)
=======
            your_rank = {'name':"__"+await self.bot._(ctx.channel, "xp.top-your")+"__", 'value':"**#{} |** `lvl {}` **|** `xp {}`".format(rk, lvl, xp)}
            del rk
        # title
        if Type == 'guild' or xp_system_used != 0:
            t = await self.bot._(ctx.channel, "xp.top-title-2")
        else:
            t = await self.bot._(ctx.channel, "xp.top-title-1")
        if ctx.can_send_embed:
            emb = discord.Embed(title=t, color=self.embed_color)
            emb.add_field(name=f_name, value="\n".join(txt), inline=False)
            emb.add_field(**your_rank)
            emb.set_footer(text=ctx.author, icon_url=ctx.author.display_avatar)
>>>>>>> 7085dae6
            await ctx.send(embed=emb)
        else:
            await ctx.send(f_name+"\n\n"+'\n'.join(txt))


    async def clear_cards(self, all: bool=False):
        """Delete outdated rank cards"""
        files =  os.listdir('../cards/global')
        done = list()
        for f in sorted([f.split('-')+['../cards/global/'+f] for f in files], key=operator.itemgetter(1), reverse=True):
            if all or f[0] in done:
                os.remove(f[3])
            else:
                done.append(f[0])


    @commands.command(name='set_xp', aliases=["setxp", "set-xp"])
    @commands.guild_only()
    @commands.check(checks.has_admin)
    async def set_xp(self, ctx: MyContext, xp:int, *, user:args.user):
        """Set the XP of a user
        
        ..Example set_xp 3000 @someone"""
        if user.bot:
<<<<<<< HEAD
            return await ctx.send(await self.bot._(ctx.guild.id, 'xp', 'no-bot'))
        if await self.bot.get_config(ctx.guild.id,'xp_type') == 0:
            return await ctx.send(await self.bot._(ctx.guild.id, 'xp', 'change-global-xp'))
        if xp < 0:
            return await ctx.send(await self.bot._(ctx.guild.id, 'xp', 'negative-xp'))
=======
            return await ctx.send(await self.bot._(ctx.guild.id, "xp.no-bot"))
        if await self.bot.get_config(ctx.guild.id,'xp_type') == 0:
            return await ctx.send(await self.bot._(ctx.guild.id, "xp.change-global-xp"))
        if xp < 0:
            return await ctx.send(await self.bot._(ctx.guild.id, "xp.negative-xp"))
>>>>>>> 7085dae6
        try:
            xp_used_type = await self.bot.get_config(ctx.guild.id,'xp_type')
            prev_xp = await self.get_xp(user, None if xp_used_type == 0 else ctx.guild.id)
            await self.bdd_set_xp(user.id, xp, Type='set', guild=ctx.guild.id)
<<<<<<< HEAD
            await ctx.send(await self.bot._(ctx.guild.id,'xp','change-xp-ok',user=str(user),xp=xp))
        except Exception as e:
            await ctx.send(await self.bot._(ctx.guild.id,'mc','serv-error'))
=======
            await ctx.send(await self.bot._(ctx.guild.id, "xp.change-xp-ok", user=str(user), xp=xp))
        except Exception as e:
            await ctx.send(await self.bot._(ctx.guild.id, "minecraft.serv-error"))
>>>>>>> 7085dae6
            await self.bot.get_cog('Errors').on_error(e,ctx)
        else:
            if ctx.guild.id not in self.cache.keys():
                await self.bdd_load_cache(ctx.guild.id)
            self.cache[ctx.guild.id][user.id] = [round(time.time()), xp]
            s = "XP of user {} `{}` edited (from {} to {}) in server `{}`".format(user, user.id, prev_xp, xp, ctx.guild.id)
            self.bot.log.info(s)
<<<<<<< HEAD
            emb = self.bot.get_cog("Embeds").Embed(desc=s,color=8952255,footer_text=ctx.guild.name).update_timestamp().set_author(self.bot.user)
            await self.bot.get_cog("Embeds").send([emb])
=======
            emb = discord.Embed(description=s,color=8952255, timestamp=self.bot.utcnow())
            emb.set_footer(ctx.guild.name)
            emb.set_author(self.bot.user, icon_url=self.bot.user.display_avatar)
            await self.bot.send_embed([emb])
>>>>>>> 7085dae6

    async def gen_rr_id(self):
        return round(time.time()/2)

    async def rr_add_role(self, guildID:int, roleID:int, level:int):
        """Add a role reward in the database"""
        ID = await self.gen_rr_id()
        query = "INSERT INTO `roles_rewards` (`ID`,`guild`,`role`,`level`) VALUES (%(i)s,%(g)s,%(r)s,%(l)s);"
<<<<<<< HEAD
        cursor.execute(query, { 'i': ID, 'g': guildID, 'r': roleID, 'l': level })
        cnx.commit()
        cursor.close()
        return True
    
    async def rr_list_role(self, guild:int, level:int=-1):
        """List role rewards in the database"""
        cnx = self.bot.cnx_frm
        cursor = cnx.cursor(dictionary = True)
        query = ("SELECT * FROM `roles_rewards` WHERE guild={g} ORDER BY level;".format(g=guild)) if level < 0 else ("SELECT * FROM `roles_rewards` WHERE guild={g} AND level={l} ORDER BY level;".format(g=guild,l=level))
        cursor.execute(query)
        liste = list()
        for x in cursor:
            liste.append(x)
        cursor.close()
        return liste
    
=======
        async with self.bot.db_query(query, { 'i': ID, 'g': guildID, 'r': roleID, 'l': level }):
            pass
        return True

    async def rr_list_role(self, guild:int, level:int=-1):
        """List role rewards in the database"""
        if level < 0:
            query = f"SELECT * FROM `roles_rewards` WHERE guild={guild} ORDER BY level;"
        else:
            query = f"SELECT * FROM `roles_rewards` WHERE guild={guild} AND level={level} ORDER BY level;"
        async with self.bot.db_query(query) as query_results:
            liste = list(query_results)
        return liste

>>>>>>> 7085dae6
    async def rr_remove_role(self, ID:int):
        """Remove a role reward from the database"""
        query = ("DELETE FROM `roles_rewards` WHERE `ID`={};".format(ID))
        async with self.bot.db_query(query):
            pass
        return True

    @commands.group(name="roles_rewards", aliases=['rr'])
    @commands.guild_only()
    async def rr_main(self, ctx: MyContext):
        """Manage your roles rewards like a boss
        
        ..Doc server.html#roles-rewards"""
        if ctx.subcommand_passed is None:
            await self.bot.get_cog('Help').help_command(ctx,['rr'])
<<<<<<< HEAD
    
=======

>>>>>>> 7085dae6
    @rr_main.command(name="add")
    @commands.check(checks.has_manage_guild)
    async def rr_add(self, ctx: MyContext, level:int, *, role:discord.Role):
        """Add a role reward
        This role will be given to every member who reaches the level
        
        ..Example rr add 10 Slowly farming
        
        ..Doc server.html#roles-rewards"""
        try:
            if role.name == '@everyone':
                raise commands.BadArgument(f'Role "{role.name}" not found')
            l = await self.rr_list_role(ctx.guild.id)
            if len([x for x in l if x['level']==level]) > 0:
<<<<<<< HEAD
                return await ctx.send(await self.bot._(ctx.guild.id,'xp','already-1-rr'))
            max_rr = await self.bot.get_config(ctx.guild.id,'rr_max_number')
            max_rr = self.bot.get_cog("Servers").default_opt['rr_max_number'] if max_rr is None else max_rr
            if len(l) >= max_rr:
                return await ctx.send(str(await self.bot._(ctx.guild.id,'xp','too-many-rr')).format(len(l)))
=======
                return await ctx.send(await self.bot._(ctx.guild.id, "xp.already-1-rr"))
            max_rr = await self.bot.get_config(ctx.guild.id,'rr_max_number')
            max_rr = self.bot.get_cog("Servers").default_opt['rr_max_number'] if max_rr is None else max_rr
            if len(l) >= max_rr:
                return await ctx.send(await self.bot._(ctx.guild.id, "xp.too-many-rr", c=len(l)))
>>>>>>> 7085dae6
            await self.rr_add_role(ctx.guild.id,role.id,level)
        except Exception as e:
            await self.bot.get_cog('Errors').on_command_error(ctx,e)
        else:
<<<<<<< HEAD
            await ctx.send(str(await self.bot._(ctx.guild.id,'xp','rr-added')).format(role.name,level))
    
    @rr_main.command(name="list")
=======
            await ctx.send(await self.bot._(ctx.guild.id, "xp.rr-added", role=role.name,level=level))

    @rr_main.command(name="list")
    @commands.check(checks.bot_can_embed)
>>>>>>> 7085dae6
    async def rr_list(self, ctx: MyContext):
        """List every roles rewards of your server
        
        ..Doc server.html#roles-rewards"""
<<<<<<< HEAD
        if not ctx.can_send_embed:
            return await ctx.send(await self.bot._(ctx.guild.id,"fun","no-embed-perm"))
=======
>>>>>>> 7085dae6
        try:
            l = await self.rr_list_role(ctx.guild.id)
        except Exception as e:
            await self.bot.get_cog('Errors').on_command_error(ctx,e)
        else:
            des = '\n'.join(["• <@&{}> : lvl {}".format(x['role'], x['level']) for x in l])
            max_rr = await self.bot.get_config(ctx.guild.id,'rr_max_number')
            max_rr = self.bot.get_cog("Servers").default_opt['rr_max_number'] if max_rr is None else max_rr
<<<<<<< HEAD
            title = str(await self.bot._(ctx.guild.id,"xp",'rr_list')).format(len(l),max_rr)
            emb = await self.bot.get_cog('Embeds').Embed(title=title,desc=des).update_timestamp().create_footer(ctx)
            await ctx.send(embed=emb.discord_embed())
    
=======
            title = await self.bot._(ctx.guild.id,"xp.rr_list", c=len(l), max=max_rr)
            emb = discord.Embed(title=title, description=des, timestamp=ctx.message.created_at)
            emb.set_footer(text=ctx.author, icon_url=ctx.author.display_avatar)
            await ctx.send(embed=emb)

>>>>>>> 7085dae6
    @rr_main.command(name="remove")
    @commands.check(checks.has_manage_guild)
    async def rr_remove(self, ctx: MyContext, level:int):
        """Remove a role reward
        When a member reaches this level, no role will be given anymore
        
        ..Example roles_rewards remove 10
        
        ..Doc server.html#roles-rewards"""
        try:
            l = await self.rr_list_role(ctx.guild.id,level)
            if len(l) == 0:
<<<<<<< HEAD
                return await ctx.send(await self.bot._(ctx.guild.id,'xp','no-rr'))
=======
                return await ctx.send(await self.bot._(ctx.guild.id, "xp.no-rr"))
>>>>>>> 7085dae6
            await self.rr_remove_role(l[0]['ID'])
        except Exception as e:
            await self.bot.get_cog('Errors').on_command_error(ctx,e)
        else:
<<<<<<< HEAD
            await ctx.send(str(await self.bot._(ctx.guild.id,'xp','rr-removed')).format(level))
    
=======
            await ctx.send(await self.bot._(ctx.guild.id, "xp.rr-removed", level=level))

>>>>>>> 7085dae6
    @rr_main.command(name="reload")
    @commands.check(checks.has_manage_guild)
    @commands.cooldown(1,300,commands.BucketType.guild)
    async def rr_reload(self, ctx: MyContext):
        """Refresh roles rewards for the whole server
        
        ..Doc server.html#roles-rewards"""
        try:
            if not ctx.guild.me.guild_permissions.manage_roles:
<<<<<<< HEAD
                return await ctx.send(await self.bot._(ctx.guild.id,'modo','cant-mute'))
            c = 0
            rr_list = await self.rr_list_role(ctx.guild.id)
            if len(rr_list) == 0:
                await ctx.send(await self.bot._(ctx.guild, "xp", "no-rr-2"))
=======
                return await ctx.send(await self.bot._(ctx.guild.id,'moderation.mute.cant-mute'))
            c = 0
            rr_list = await self.rr_list_role(ctx.guild.id)
            if len(rr_list) == 0:
                await ctx.send(await self.bot._(ctx.guild, "xp.no-rr-2"))
>>>>>>> 7085dae6
                return
            used_system = await self.bot.get_config(ctx.guild.id,'xp_type')
            used_system = 0 if used_system is None else used_system
            xps = [{'user':x['userID'],'xp':x['xp']} for x in await self.bdd_get_top(top=None, guild=ctx.guild if used_system > 0 else None)]
            for member in xps:
                m = ctx.guild.get_member(member['user'])
                if m is not None:
                    level = (await self.calc_level(member['xp'], used_system))[0]
                    c += await self.give_rr(m, level, rr_list, remove=True)
<<<<<<< HEAD
            await ctx.send(str(await self.bot._(ctx.guild.id,'xp','rr-reload')).format(c,ctx.guild.member_count))
        except Exception as e:
            await self.bot.get_cog('Errors').on_command_error(ctx,e)
    
=======
            await ctx.send(await self.bot._(ctx.guild.id, "xp.rr-reload", role_count=c,member_count=ctx.guild.member_count))
        except Exception as e:
            await self.bot.get_cog('Errors').on_command_error(ctx,e)
>>>>>>> 7085dae6


def setup(bot):
    if bot.database_online:
        bot.add_cog(Xp(bot))<|MERGE_RESOLUTION|>--- conflicted
+++ resolved
@@ -22,11 +22,7 @@
 from fcts import args, checks
 importlib.reload(args)
 importlib.reload(checks)
-<<<<<<< HEAD
-from utils import Zbot, MyContext
-=======
 from libs.classes import Zbot, MyContext
->>>>>>> 7085dae6
 
 
 
@@ -82,7 +78,6 @@
     async def add_xp(self, msg: discord.Message):
         """Attribue un certain nombre d'xp à un message"""
         if msg.author.bot or msg.guild is None or not self.bot.xp_enabled:
-<<<<<<< HEAD
             return
         used_xp_type = await self.bot.get_config(msg.guild.id,'xp_type')
         if not ( await self.check_noxp(msg) and await self.bot.get_config(msg.guild.id,'enable_xp') ):
@@ -95,20 +90,6 @@
                 self.sus = set()
         if self.bot.zombie_mode:
             return
-=======
-            return
-        used_xp_type = await self.bot.get_config(msg.guild.id,'xp_type')
-        if not ( await self.check_noxp(msg) and await self.bot.get_config(msg.guild.id,'enable_xp') ):
-            return
-        rate = await self.bot.get_config(msg.guild.id,'xp_rate')
-        if self.sus is None:
-            if self.bot.get_cog('Utilities'):
-                await self.reload_sus()
-            else:
-                self.sus = set()
-        if self.bot.zombie_mode:
-            return
->>>>>>> 7085dae6
         if used_xp_type == 0:
             await self.add_xp_0(msg,rate)
         elif used_xp_type==1:
@@ -243,24 +224,6 @@
             return
         text = await self.bot.get_config(msg.guild.id,'levelup_msg')
         if text is None or len(text) == 0:
-<<<<<<< HEAD
-            text = random.choice(await self.bot.get_cog('Languages').tr(msg.channel,'xp','default_levelup'))
-            while (not '{random}' in text) and random.random() < 0.8:
-                text = random.choice(await self.bot.get_cog('Languages').tr(msg.channel,'xp','default_levelup'))
-        if '{random}' in text:
-            item = random.choice(await self.bot.get_cog('Languages').tr(msg.channel,'xp','levelup-items'))
-        else:
-            item = ''
-        await destination.send(text.format_map(self.bot.SafeDict(user=msg.author.mention,level=lvl[0],random=item,username=msg.author.display_name)))
-        
-    async def check_cmd(self, msg: discord.Message):
-        """Vérifie si un message est une commande"""
-        pr = await self.bot.get_prefix(msg)
-        is_cmd = False
-        for p in pr:
-            is_cmd = is_cmd or msg.content.startswith(p)
-        return is_cmd
-=======
             text = random.choice(await self.bot._(msg.channel, "xp.default_levelup"))
             while (not '{random}' in text) and random.random() < 0.8:
                 text = random.choice(await self.bot._(msg.channel, "xp.default_levelup"))
@@ -269,7 +232,6 @@
         else:
             item = ''
         await destination.send(text.format_map(self.bot.SafeDict(user=msg.author.mention,level=lvl[0],random=item,username=msg.author.display_name)))
->>>>>>> 7085dae6
 
     async def check_spam(self, text: str):
         """Vérifie si un text contient du spam"""
@@ -339,10 +301,6 @@
             except Exception as e:
                 if self.bot.beta:
                     await self.bot.get_cog('Errors').on_error(e,None)
-<<<<<<< HEAD
-                pass
-=======
->>>>>>> 7085dae6
         if not remove:
             return c
         for role in [x for x in rr_list if x['level']>level and x['role'] in has_roles]:
@@ -356,10 +314,6 @@
             except Exception as e:
                 if self.bot.beta:
                     await self.bot.get_cog('Errors').on_error(e,None)
-<<<<<<< HEAD
-                pass
-=======
->>>>>>> 7085dae6
         return c
     
     async def reload_sus(self):
@@ -367,19 +321,11 @@
         cog = self.bot.get_cog("Utilities")
         if cog is None:
             return
-<<<<<<< HEAD
-        result = await cog.get_db_userinfo(['userID'], ['xp_suspect=1'], Type=list)
-        if result is None:
-            return
-        if len(result) > 1:
-            result = [item for sublist in result for item in sublist]
-=======
         result = await cog.get_db_userinfo(['userID'], ['xp_suspect=1'])
         if result is None or len(result) == 0:
             return
         if len(result) > 1:
             result = [item['userID'] for item in result]
->>>>>>> 7085dae6
         self.sus = set(result)
         self.bot.log.info("Suspects d'xp rechargé (%d suspects)", len(self.sus))
     
@@ -391,13 +337,8 @@
             description=msg.content
         ).set_footer(text=str(msg.author.id)).set_author(name=str(msg.author), icon_url=msg.author.display_avatar.url).add_field(name="XP given", value=str(xp))
         await chan.send(embed=emb)
-<<<<<<< HEAD
-
-
-=======
-
-
->>>>>>> 7085dae6
+
+
     async def get_table(self, guild: int, createIfNeeded: bool=True):
         """Get the table name of a guild, and create one if no one exist"""
         if guild is None:
@@ -573,15 +514,9 @@
                     i += 1
             cursor.close()
             return liste
-<<<<<<< HEAD
-        except Exception as e:
-            await self.bot.get_cog('Errors').on_error(e,None)
-        
-=======
         except Exception as err:
             await self.bot.get_cog('Errors').on_error(err,None)
 
->>>>>>> 7085dae6
     async def bdd_get_rank(self, userID: int, guild: discord.Guild=None):
         """Get the rank of a user"""
         try:
@@ -792,30 +727,18 @@
             if user is None:
                 user = ctx.author
             if user.bot:
-<<<<<<< HEAD
-                return await ctx.send(await self.bot._(ctx.channel,'xp','bot-rank'))
-            if ctx.guild is not None:
-                if not await self.bot.get_config(ctx.guild.id,'enable_xp'):
-                    return await ctx.send(await self.bot._(ctx.guild.id,'xp','xp-disabled'))
-=======
                 return await ctx.send(await self.bot._(ctx.channel, "xp.bot-rank"))
             if ctx.guild is not None:
                 if not await self.bot.get_config(ctx.guild.id,'enable_xp'):
                     return await ctx.send(await self.bot._(ctx.guild.id, "xp.xp-disabled"))
->>>>>>> 7085dae6
                 xp_used_type = await self.bot.get_config(ctx.guild.id,'xp_type')
             else:
                 xp_used_type = 0
             xp = await self.get_xp(user,None if xp_used_type == 0 else ctx.guild.id)
             if xp is None:
                 if ctx.author==user:
-<<<<<<< HEAD
-                    return await ctx.send(await self.bot._(ctx.channel,'xp','1-no-xp'))
-                return await ctx.send(await self.bot._(ctx.channel,'xp','2-no-xp'))
-=======
                     return await ctx.send(await self.bot._(ctx.channel, "xp.1-no-xp"))
                 return await ctx.send(await self.bot._(ctx.channel, "xp.2-no-xp"))
->>>>>>> 7085dae6
             levels_info = None
             if xp_used_type == 0:
                 ranks_nb = await self.bdd_get_nber()
@@ -845,11 +768,7 @@
             myfile = discord.File('../cards/global/{}-{}-{}.{}'.format(user.id,xp,rank,'gif' if user.display_avatar.is_animated() else 'png'))
         except FileNotFoundError:
             style = await self.bot.get_cog('Utilities').get_xp_style(user)
-<<<<<<< HEAD
-            txts = [await self.bot._(ctx.channel,'xp','card-level'), await self.bot._(ctx.channel,'xp','card-rank')]
-=======
             txts = [await self.bot._(ctx.channel, "xp.card-level"), await self.bot._(ctx.channel, "xp.card-rank")]
->>>>>>> 7085dae6
             static = await self.bot.get_cog('Utilities').get_db_userinfo(['animated_card'],[f'`userID`={user.id}'])
             if user.display_avatar.is_animated():
                 if static is not None:
@@ -868,23 +787,6 @@
         try:
             await ctx.send(file=myfile)
         except discord.errors.HTTPException:
-<<<<<<< HEAD
-            await ctx.send(await self.bot._(ctx.channel, "xp", "card-too-large"))
-    
-    async def send_embed(self, ctx: MyContext, user: discord.User, xp, rank, ranks_nb, levels_info, used_system):
-        txts = [await self.bot._(ctx.channel,'xp','card-level'), await self.bot._(ctx.channel,'xp','card-rank')]
-        if levels_info is None:
-            levels_info = await self.calc_level(xp,used_system)
-        fields = list()
-        fields.append({'name':'XP','value':"{}/{}".format(xp,levels_info[1]),'inline':True})
-        fields.append({'name':txts[0],'value':levels_info[0],'inline':True})
-        fields.append({'name':txts[1],'value':"{}/{}".format(rank,ranks_nb),'inline':True})
-        emb = self.bot.get_cog('Embeds').Embed(fields=fields,color=self.embed_color).set_author(user)
-        await ctx.send(embed=emb.discord_embed())
-    
-    async def send_txt(self, ctx: MyContext, user: discord.User, xp, rank, ranks_nb, levels_info, used_system):
-        txts = [await self.bot._(ctx.channel,'xp','card-level'), await self.bot._(ctx.channel,'xp','card-rank')]
-=======
             await ctx.send(await self.bot._(ctx.channel, "xp.card-too-large"))
 
     async def send_embed(self, ctx: MyContext, user: discord.User, xp, rank, ranks_nb, levels_info, used_system):
@@ -900,7 +802,6 @@
 
     async def send_txt(self, ctx: MyContext, user: discord.User, xp, rank, ranks_nb, levels_info, used_system):
         txts = [await self.bot._(ctx.channel, "xp.card-level"), await self.bot._(ctx.channel, "xp.card-rank")]
->>>>>>> 7085dae6
         if levels_info is None:
             levels_info = await self.calc_level(xp,used_system)
         msg = """__**{}**__
@@ -927,11 +828,7 @@
                 try:
                     user = await self.bot.fetch_user(u['user'])
                 except discord.NotFound:
-<<<<<<< HEAD
-                    user = await self.bot._(ctx.channel,'xp','del-user')
-=======
                     user = await self.bot._(ctx.channel, "xp.del-user")
->>>>>>> 7085dae6
             if isinstance(user, discord.User):
                 user_name = discord.utils.escape_markdown(user.name)
                 if len(user_name) > 18:
@@ -959,11 +856,7 @@
         ..Doc user.html#get-the-general-ranking"""
         if ctx.guild is not None:
             if not await self.bot.get_config(ctx.guild.id,'enable_xp'):
-<<<<<<< HEAD
-                return await ctx.send(await self.bot._(ctx.guild.id,'xp','xp-disabled'))
-=======
                 return await ctx.send(await self.bot._(ctx.guild.id, "xp.xp-disabled"))
->>>>>>> 7085dae6
             xp_system_used = await self.bot.get_config(ctx.guild.id,'xp_type')
         else:
             xp_system_used = 0
@@ -984,15 +877,9 @@
             ranks = sorted([{'userID':key, 'xp':value[1]} for key,value in self.cache[ctx.guild.id].items()], key=lambda x:x['xp'], reverse=True)
             max_page = ceil(len(ranks)/20)
         if page < 1:
-<<<<<<< HEAD
-            return await ctx.send(await self.bot._(ctx.channel,"xp",'low-page'))
-        elif page > max_page:
-            return await ctx.send(await self.bot._(ctx.channel,"xp",'high-page'))
-=======
             return await ctx.send(await self.bot._(ctx.channel, "xp.low-page"))
         elif page > max_page:
             return await ctx.send(await self.bot._(ctx.channel, "xp.high-page"))
->>>>>>> 7085dae6
         ranks = ranks[(page-1)*20:]
         ranks = [{'user':x['userID'],'xp':x['xp']} for x in ranks]
         nbr = 20
@@ -1001,35 +888,16 @@
             nbr -= 1
             txt, i = await self.create_top_main(ranks,nbr,page,ctx,xp_system_used)
             await asyncio.sleep(0.2)
-<<<<<<< HEAD
-        f_name = str(await self.bot._(ctx.channel,'xp','top-name')).format((page-1)*20+1,i,page,max_page)
-        # author
-        rank = await self.bdd_get_rank(ctx.author.id,ctx.guild if (Type=='guild' or xp_system_used != 0) else None)
-        if len(rank) == 0:
-            your_rank = {'name':"__"+await self.bot._(ctx.channel,"xp","top-your")+"__",'value':await self.bot._(ctx.guild,"xp","1-no-xp")}
-=======
         f_name = await self.bot._(ctx.channel, "xp.top-name", min=(page-1)*20+1, max=i, page=page, total=max_page)
         # author
         rank = await self.bdd_get_rank(ctx.author.id,ctx.guild if (Type=='guild' or xp_system_used != 0) else None)
         if len(rank) == 0:
             your_rank = {'name':"__"+await self.bot._(ctx.channel, "xp.top-your")+"__",'value':await self.bot._(ctx.guild, "xp.1-no-xp")}
->>>>>>> 7085dae6
         else:
             lvl = await self.calc_level(rank['xp'],xp_system_used)
             lvl = lvl[0]
             rk = rank['rank'] if 'rank' in rank.keys() else '?'
             xp = self.convert_average(rank['xp'])
-<<<<<<< HEAD
-            your_rank = {'name':"__"+await self.bot._(ctx.channel,"xp","top-your")+"__", 'value':"**#{} |** `lvl {}` **|** `xp {}`".format(rk, lvl, xp)}
-            del rk
-        # title
-        if Type == 'guild' or xp_system_used != 0:
-            t = await self.bot._(ctx.channel,'xp','top-title-2')
-        else:
-            t = await self.bot._(ctx.channel,'xp','top-title-1')
-        if ctx.can_send_embed:
-            emb = await self.bot.get_cog('Embeds').Embed(title=t,fields=[{'name':f_name,'value':"\n".join(txt)},your_rank],color=self.embed_color,author_icon=self.bot.user.display_avatar.with_format("png")).create_footer(ctx)
-=======
             your_rank = {'name':"__"+await self.bot._(ctx.channel, "xp.top-your")+"__", 'value':"**#{} |** `lvl {}` **|** `xp {}`".format(rk, lvl, xp)}
             del rk
         # title
@@ -1042,7 +910,6 @@
             emb.add_field(name=f_name, value="\n".join(txt), inline=False)
             emb.add_field(**your_rank)
             emb.set_footer(text=ctx.author, icon_url=ctx.author.display_avatar)
->>>>>>> 7085dae6
             await ctx.send(embed=emb)
         else:
             await ctx.send(f_name+"\n\n"+'\n'.join(txt))
@@ -1067,32 +934,18 @@
         
         ..Example set_xp 3000 @someone"""
         if user.bot:
-<<<<<<< HEAD
-            return await ctx.send(await self.bot._(ctx.guild.id, 'xp', 'no-bot'))
-        if await self.bot.get_config(ctx.guild.id,'xp_type') == 0:
-            return await ctx.send(await self.bot._(ctx.guild.id, 'xp', 'change-global-xp'))
-        if xp < 0:
-            return await ctx.send(await self.bot._(ctx.guild.id, 'xp', 'negative-xp'))
-=======
             return await ctx.send(await self.bot._(ctx.guild.id, "xp.no-bot"))
         if await self.bot.get_config(ctx.guild.id,'xp_type') == 0:
             return await ctx.send(await self.bot._(ctx.guild.id, "xp.change-global-xp"))
         if xp < 0:
             return await ctx.send(await self.bot._(ctx.guild.id, "xp.negative-xp"))
->>>>>>> 7085dae6
         try:
             xp_used_type = await self.bot.get_config(ctx.guild.id,'xp_type')
             prev_xp = await self.get_xp(user, None if xp_used_type == 0 else ctx.guild.id)
             await self.bdd_set_xp(user.id, xp, Type='set', guild=ctx.guild.id)
-<<<<<<< HEAD
-            await ctx.send(await self.bot._(ctx.guild.id,'xp','change-xp-ok',user=str(user),xp=xp))
-        except Exception as e:
-            await ctx.send(await self.bot._(ctx.guild.id,'mc','serv-error'))
-=======
             await ctx.send(await self.bot._(ctx.guild.id, "xp.change-xp-ok", user=str(user), xp=xp))
         except Exception as e:
             await ctx.send(await self.bot._(ctx.guild.id, "minecraft.serv-error"))
->>>>>>> 7085dae6
             await self.bot.get_cog('Errors').on_error(e,ctx)
         else:
             if ctx.guild.id not in self.cache.keys():
@@ -1100,15 +953,10 @@
             self.cache[ctx.guild.id][user.id] = [round(time.time()), xp]
             s = "XP of user {} `{}` edited (from {} to {}) in server `{}`".format(user, user.id, prev_xp, xp, ctx.guild.id)
             self.bot.log.info(s)
-<<<<<<< HEAD
-            emb = self.bot.get_cog("Embeds").Embed(desc=s,color=8952255,footer_text=ctx.guild.name).update_timestamp().set_author(self.bot.user)
-            await self.bot.get_cog("Embeds").send([emb])
-=======
             emb = discord.Embed(description=s,color=8952255, timestamp=self.bot.utcnow())
             emb.set_footer(ctx.guild.name)
             emb.set_author(self.bot.user, icon_url=self.bot.user.display_avatar)
             await self.bot.send_embed([emb])
->>>>>>> 7085dae6
 
     async def gen_rr_id(self):
         return round(time.time()/2)
@@ -1117,25 +965,6 @@
         """Add a role reward in the database"""
         ID = await self.gen_rr_id()
         query = "INSERT INTO `roles_rewards` (`ID`,`guild`,`role`,`level`) VALUES (%(i)s,%(g)s,%(r)s,%(l)s);"
-<<<<<<< HEAD
-        cursor.execute(query, { 'i': ID, 'g': guildID, 'r': roleID, 'l': level })
-        cnx.commit()
-        cursor.close()
-        return True
-    
-    async def rr_list_role(self, guild:int, level:int=-1):
-        """List role rewards in the database"""
-        cnx = self.bot.cnx_frm
-        cursor = cnx.cursor(dictionary = True)
-        query = ("SELECT * FROM `roles_rewards` WHERE guild={g} ORDER BY level;".format(g=guild)) if level < 0 else ("SELECT * FROM `roles_rewards` WHERE guild={g} AND level={l} ORDER BY level;".format(g=guild,l=level))
-        cursor.execute(query)
-        liste = list()
-        for x in cursor:
-            liste.append(x)
-        cursor.close()
-        return liste
-    
-=======
         async with self.bot.db_query(query, { 'i': ID, 'g': guildID, 'r': roleID, 'l': level }):
             pass
         return True
@@ -1150,7 +979,6 @@
             liste = list(query_results)
         return liste
 
->>>>>>> 7085dae6
     async def rr_remove_role(self, ID:int):
         """Remove a role reward from the database"""
         query = ("DELETE FROM `roles_rewards` WHERE `ID`={};".format(ID))
@@ -1166,11 +994,7 @@
         ..Doc server.html#roles-rewards"""
         if ctx.subcommand_passed is None:
             await self.bot.get_cog('Help').help_command(ctx,['rr'])
-<<<<<<< HEAD
-    
-=======
-
->>>>>>> 7085dae6
+
     @rr_main.command(name="add")
     @commands.check(checks.has_manage_guild)
     async def rr_add(self, ctx: MyContext, level:int, *, role:discord.Role):
@@ -1185,42 +1009,23 @@
                 raise commands.BadArgument(f'Role "{role.name}" not found')
             l = await self.rr_list_role(ctx.guild.id)
             if len([x for x in l if x['level']==level]) > 0:
-<<<<<<< HEAD
-                return await ctx.send(await self.bot._(ctx.guild.id,'xp','already-1-rr'))
-            max_rr = await self.bot.get_config(ctx.guild.id,'rr_max_number')
-            max_rr = self.bot.get_cog("Servers").default_opt['rr_max_number'] if max_rr is None else max_rr
-            if len(l) >= max_rr:
-                return await ctx.send(str(await self.bot._(ctx.guild.id,'xp','too-many-rr')).format(len(l)))
-=======
                 return await ctx.send(await self.bot._(ctx.guild.id, "xp.already-1-rr"))
             max_rr = await self.bot.get_config(ctx.guild.id,'rr_max_number')
             max_rr = self.bot.get_cog("Servers").default_opt['rr_max_number'] if max_rr is None else max_rr
             if len(l) >= max_rr:
                 return await ctx.send(await self.bot._(ctx.guild.id, "xp.too-many-rr", c=len(l)))
->>>>>>> 7085dae6
             await self.rr_add_role(ctx.guild.id,role.id,level)
         except Exception as e:
             await self.bot.get_cog('Errors').on_command_error(ctx,e)
         else:
-<<<<<<< HEAD
-            await ctx.send(str(await self.bot._(ctx.guild.id,'xp','rr-added')).format(role.name,level))
-    
-    @rr_main.command(name="list")
-=======
             await ctx.send(await self.bot._(ctx.guild.id, "xp.rr-added", role=role.name,level=level))
 
     @rr_main.command(name="list")
     @commands.check(checks.bot_can_embed)
->>>>>>> 7085dae6
     async def rr_list(self, ctx: MyContext):
         """List every roles rewards of your server
         
         ..Doc server.html#roles-rewards"""
-<<<<<<< HEAD
-        if not ctx.can_send_embed:
-            return await ctx.send(await self.bot._(ctx.guild.id,"fun","no-embed-perm"))
-=======
->>>>>>> 7085dae6
         try:
             l = await self.rr_list_role(ctx.guild.id)
         except Exception as e:
@@ -1229,18 +1034,11 @@
             des = '\n'.join(["• <@&{}> : lvl {}".format(x['role'], x['level']) for x in l])
             max_rr = await self.bot.get_config(ctx.guild.id,'rr_max_number')
             max_rr = self.bot.get_cog("Servers").default_opt['rr_max_number'] if max_rr is None else max_rr
-<<<<<<< HEAD
-            title = str(await self.bot._(ctx.guild.id,"xp",'rr_list')).format(len(l),max_rr)
-            emb = await self.bot.get_cog('Embeds').Embed(title=title,desc=des).update_timestamp().create_footer(ctx)
-            await ctx.send(embed=emb.discord_embed())
-    
-=======
             title = await self.bot._(ctx.guild.id,"xp.rr_list", c=len(l), max=max_rr)
             emb = discord.Embed(title=title, description=des, timestamp=ctx.message.created_at)
             emb.set_footer(text=ctx.author, icon_url=ctx.author.display_avatar)
             await ctx.send(embed=emb)
 
->>>>>>> 7085dae6
     @rr_main.command(name="remove")
     @commands.check(checks.has_manage_guild)
     async def rr_remove(self, ctx: MyContext, level:int):
@@ -1253,22 +1051,13 @@
         try:
             l = await self.rr_list_role(ctx.guild.id,level)
             if len(l) == 0:
-<<<<<<< HEAD
-                return await ctx.send(await self.bot._(ctx.guild.id,'xp','no-rr'))
-=======
                 return await ctx.send(await self.bot._(ctx.guild.id, "xp.no-rr"))
->>>>>>> 7085dae6
             await self.rr_remove_role(l[0]['ID'])
         except Exception as e:
             await self.bot.get_cog('Errors').on_command_error(ctx,e)
         else:
-<<<<<<< HEAD
-            await ctx.send(str(await self.bot._(ctx.guild.id,'xp','rr-removed')).format(level))
-    
-=======
             await ctx.send(await self.bot._(ctx.guild.id, "xp.rr-removed", level=level))
 
->>>>>>> 7085dae6
     @rr_main.command(name="reload")
     @commands.check(checks.has_manage_guild)
     @commands.cooldown(1,300,commands.BucketType.guild)
@@ -1278,19 +1067,11 @@
         ..Doc server.html#roles-rewards"""
         try:
             if not ctx.guild.me.guild_permissions.manage_roles:
-<<<<<<< HEAD
-                return await ctx.send(await self.bot._(ctx.guild.id,'modo','cant-mute'))
-            c = 0
-            rr_list = await self.rr_list_role(ctx.guild.id)
-            if len(rr_list) == 0:
-                await ctx.send(await self.bot._(ctx.guild, "xp", "no-rr-2"))
-=======
                 return await ctx.send(await self.bot._(ctx.guild.id,'moderation.mute.cant-mute'))
             c = 0
             rr_list = await self.rr_list_role(ctx.guild.id)
             if len(rr_list) == 0:
                 await ctx.send(await self.bot._(ctx.guild, "xp.no-rr-2"))
->>>>>>> 7085dae6
                 return
             used_system = await self.bot.get_config(ctx.guild.id,'xp_type')
             used_system = 0 if used_system is None else used_system
@@ -1300,16 +1081,9 @@
                 if m is not None:
                     level = (await self.calc_level(member['xp'], used_system))[0]
                     c += await self.give_rr(m, level, rr_list, remove=True)
-<<<<<<< HEAD
-            await ctx.send(str(await self.bot._(ctx.guild.id,'xp','rr-reload')).format(c,ctx.guild.member_count))
+            await ctx.send(await self.bot._(ctx.guild.id, "xp.rr-reload", role_count=c,member_count=ctx.guild.member_count))
         except Exception as e:
             await self.bot.get_cog('Errors').on_command_error(ctx,e)
-    
-=======
-            await ctx.send(await self.bot._(ctx.guild.id, "xp.rr-reload", role_count=c,member_count=ctx.guild.member_count))
-        except Exception as e:
-            await self.bot.get_cog('Errors').on_command_error(ctx,e)
->>>>>>> 7085dae6
 
 
 def setup(bot):
