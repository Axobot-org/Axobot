import datetime
import importlib
import json
import typing
from random import randint

import aiohttp
import discord
from discord.ext import commands
from discord.ext.commands import Cog
from libs import halloween
from libs.errors import NotDuringEventError
from libs.halloween import ColorVariation, TargetConverterType, VariationFlagType, check_image, convert_image

importlib.reload(halloween)
<<<<<<< HEAD
from libs.bot_classes import PRIVATE_GUILD_ID, MyContext, Zbot
=======
from libs.bot_classes import PRIVATE_GUILD_ID, SUPPORT_GUILD_ID, MyContext, Zbot
>>>>>>> b35c33ca


async def is_halloween(ctx: MyContext):
    """Check if we are in Halloween period"""
    if ctx.bot.current_event == "halloween":
        return True
    raise NotDuringEventError()

async def get_url_from_ctx(ctx: MyContext, who: typing.Optional[TargetConverterType]):
    "Get the resource URL from either the who argument or the context"
    if ctx.message.attachments:
        url = ctx.message.attachments[0].proxy_url
    elif who is None:
        url = ctx.author.display_avatar.url
    else:
        if isinstance(who, str):  # LinkConverter
            url = who
        elif isinstance(who, discord.PartialEmoji):
            url = who.url
        else:
            url = who.display_avatar.url
    return url


class Halloween(Cog):
    "Class used for halloween events, mainly to hallowin-ify images"
    def __init__(self, bot: Zbot):
        self.bot = bot
        self.file = "halloween"
        self.hourly_reward = [4, 17]
        try:
            with open("halloween-cache.json", "r", encoding="utf-8") as file:
                self.cache = json.load(file)
        except FileNotFoundError:
            with open("halloween-cache.json", "w", encoding="utf-8") as file:
                file.write('[]')
            self.cache = []

    @commands.hybrid_group(name="halloween", brief="Happy Halloween!")
<<<<<<< HEAD
    @discord.app_commands.guilds(PRIVATE_GUILD_ID)
=======
    @discord.app_commands.guilds(PRIVATE_GUILD_ID, SUPPORT_GUILD_ID)
>>>>>>> b35c33ca
    @commands.check(is_halloween)
    async def hallow_main(self, ctx: MyContext):
        """Hallowify and be happy for the spooky month! Change your avatar color, check if an image is orange enough, and collect event points to unlock a collector Halloween 2021 card!

A BIG thanks to the Project Blurple and their original code for the colorization part.

..Example hw hallowify

..Example hw  hallowify ++more-dark-halloween ++more-dark-halloween ++more-white ++less-halloween

..Example hw darkfy @Zbot

..Example halloween check light Zbot

..Example hw check dark

..Example hw collect"""
        if ctx.subcommand_passed is None:
            await self.bot.get_cog('Help').help_command(ctx, ['halloween'])


    async def edit_img_color(self, fmodifier: typing.Literal["light", "dark"], ctx: MyContext, 
                             method: VariationFlagType = "hallowify",
                             variations: commands.Greedy[ColorVariation] = None, *,
                             who: typing.Optional[TargetConverterType] = None):
        "Method called under the hood of each modifier command"
        if not (ctx.guild is None or ctx.channel.permissions_for(ctx.guild.me).attach_files):
            return await ctx.send(await ctx.bot._(ctx.channel, "blurple", "missing-attachment-perm"))

        url = await get_url_from_ctx(ctx, who)

        old_msg = await ctx.send(f"Starting {fmodifier} hallowifying for {ctx.author.mention}...")
        try:
            async with aiohttp.ClientSession() as session:
                async with session.get(str(url)) as image:
                    result = await ctx.bot.loop.run_in_executor(
                        None, convert_image,
                        await image.read(),
                        fmodifier,
                        method,
                        variations or []
                    )
        except RuntimeError as err:
            await ctx.send(f"Oops, something went wrong: {err}")
            return
        await ctx.send(f"{ctx.author.mention}, here's your image!", file=result)
        if not isinstance(old_msg, discord.InteractionMessage):
            await old_msg.delete()
        await ctx.bot.get_cog("Utilities").add_user_eventPoint(ctx.author.id, 3)

    @hallow_main.command()
    @commands.cooldown(6, 120, commands.BucketType.member)
    @commands.cooldown(20, 60, commands.BucketType.guild)
    @commands.check(is_halloween)
    async def lightfy(self, ctx: MyContext, method: VariationFlagType = "hallowify",
                      variations: commands.Greedy[ColorVariation] = None,
                      who: typing.Optional[TargetConverterType] = None):
        "Lightfy an image"
        await self.edit_img_color("light", ctx, method, variations, who=who)

    @hallow_main.command()
    @commands.cooldown(6, 120, commands.BucketType.member)
    @commands.cooldown(20, 60, commands.BucketType.guild)
    @commands.check(is_halloween)
    async def darkfy(self, ctx: MyContext, method: VariationFlagType = "hallowify",
                      variations: commands.Greedy[ColorVariation] = None,
                      who: typing.Optional[TargetConverterType] = None):
        "Darkfy an image"
        await self.edit_img_color("dark", ctx, method, variations, who=who)

    @hallow_main.command()
    @commands.cooldown(2, 60, commands.BucketType.member)
    @commands.cooldown(30, 40, commands.BucketType.guild)
    @commands.check(is_halloween)
    async def check(self, ctx: MyContext,
                    theme: typing.Literal["light", "dark"] = "light",
                    who: typing.Optional[TargetConverterType] = None
                    ):
        """Check an image to know if you're cool enough.

        ..Example halloween check light

        ..Example hw check dark

        ..Example hw check light Zbot"""

        url = await get_url_from_ctx(ctx, who)

        old_msg = await ctx.send(f"Starting check for {ctx.author.mention}...")
        async with aiohttp.ClientSession() as session:
            async with session.get(str(url)) as image:
                result = await check_image(await image.read(), theme, "check")
        answer = "\n".join(f"> {color['name']}: {color['ratio']}%" for color in result['colors'])
        await ctx.send(f"Results for {ctx.author.mention}:\n"+answer)
        if result["passed"] and ctx.author.id not in self.cache:
            await ctx.bot.get_cog("Utilities").add_user_eventPoint(ctx.author.id, 40)
            self.cache.append(ctx.author.id)
            with open("halloween-cache.json", "w", encoding="utf-8") as file:
                json.dump(self.cache, file)
            await ctx.send(f"{ctx.author.mention} you just won 40 event xp thanks to your hallow-iful picture!")
        if not isinstance(old_msg, discord.InteractionMessage):
            await old_msg.delete()

    @hallow_main.command()
    @commands.check(is_halloween)
    async def help(self, ctx: MyContext):
        "Get some help about hallowify and all of this"
        desc = """Hey! We're currently in October, which is the month of bats, skeletons and most importantly pumpkins! For a limited time, you can use this command to make your images more halloween-ish, and add some atmosphere to your server!

For that, you have here some commands to hallowify you. Notably the `hallowify` command, which allows you to modify an image (by default your avatar or that of a friend) by changing its colors. Or why not `darkfy`, for a darker version. As well as `check`, to check that your image is up to Halloween:tm: standards.

The modification commands (hallowify/darkfy/lightfy) take into account several methods and variations.
"""
        methods_title = "3 methods"
        methods_desc = """`hallowify` applies a basic hallowify to your image
`edge-detect` applies an algorithm to detect the edges of your image to make it easier to see (slower)
`filter` applies a Halloween filter to your image (very good for images with many colors, also faster, but doesn't support variations)"""
        variations_title = "29 variations"
        variations_desc = """`++more-dark-halloween` adds more Dark Halloween to your image
`++more-halloween` adds more Halloween to your image
`++more-white` adds more White to your image
`++less-dark-halloween` removes some Dark Halloween
`++less-halloween` removes some Halloween
`++less-white` removes some White
`++no-white` removes all White
`++no-halloween` removes all Orange
`++no-dark-halloween` removes all Dark Halloween
`++classic` uses the classic transformation from Blurplefier 2018
`++less-gradient` removes some smoothness of colors from your image
`++more-gradient` adds smoothness of colors to your image
`++invert` swaps the darkest color and lightest color
`++shift` shifts the colors over by one
`++white-bg` replaces the transparency of your image with a white background
`++halloween-bg` replaces the transparency of your image with a Halloween background
`++dark-halloween-bg` replaces the transparency of your image with a Dark Halloween background"""
        if ctx.can_send_embed:
            embed = discord.Embed(title="Hallowify help", description=desc, color=discord.Color.orange())
            embed.add_field(name=variations_title, value=variations_desc)
            embed.add_field(name=methods_title, value=methods_desc)
            await ctx.send(embed=embed)
        else:
            await ctx.send(desc + f"\n\n__{methods_title}:__\n{methods_desc}\n\n__{variations_title}:__\n{variations_desc}")


    @hallow_main.command(name="collect")
    @commands.check(is_halloween)
    async def hw_collect(self, ctx: MyContext):
        """Get some events points every hour"""
        events_cog = self.bot.get_cog("BotEvents")
        if events_cog is None:
            return
        last_data: typing.Optional[dict] = await events_cog.db_get_dailies(ctx.author.id)
        if last_data is None or (datetime.datetime.now() - last_data['last_update']).total_seconds() > 3600:
            points = randint(*self.hourly_reward)
            await self.bot.get_cog("Utilities").add_user_eventPoint(ctx.author.id, points)
            await events_cog.db_add_dailies(ctx.author.id, points)
            txt = await self.bot._(ctx.channel, "halloween.daily.got-points", pts=points)
        else:
            txt = await self.bot._(ctx.channel, "halloween.daily.too-quick")
        if ctx.can_send_embed:
            title = "Halloween event"
            emb = discord.Embed(title=title, description=txt, color=discord.Color.orange())
            await ctx.send(embed=emb)
        else:
            await ctx.send(txt)


async def setup(bot):
    await bot.add_cog(Halloween(bot))<|MERGE_RESOLUTION|>--- conflicted
+++ resolved
@@ -13,11 +13,7 @@
 from libs.halloween import ColorVariation, TargetConverterType, VariationFlagType, check_image, convert_image
 
 importlib.reload(halloween)
-<<<<<<< HEAD
-from libs.bot_classes import PRIVATE_GUILD_ID, MyContext, Zbot
-=======
 from libs.bot_classes import PRIVATE_GUILD_ID, SUPPORT_GUILD_ID, MyContext, Zbot
->>>>>>> b35c33ca
 
 
 async def is_halloween(ctx: MyContext):
@@ -57,11 +53,7 @@
             self.cache = []
 
     @commands.hybrid_group(name="halloween", brief="Happy Halloween!")
-<<<<<<< HEAD
-    @discord.app_commands.guilds(PRIVATE_GUILD_ID)
-=======
     @discord.app_commands.guilds(PRIVATE_GUILD_ID, SUPPORT_GUILD_ID)
->>>>>>> b35c33ca
     @commands.check(is_halloween)
     async def hallow_main(self, ctx: MyContext):
         """Hallowify and be happy for the spooky month! Change your avatar color, check if an image is orange enough, and collect event points to unlock a collector Halloween 2021 card!
