import asyncio
import datetime
import importlib
from math import ceil
import random
import re
import time
from typing import Callable, Literal, Optional, Union

import discord
from cachingutils import acached
from discord import app_commands
import twitter
from aiohttp import ClientSession, client_exceptions
from discord.ext import commands, tasks

from libs.bot_classes import Axobot, MyContext
from libs.enums import ServerWarningType
from libs.formatutils import FormatUtils
from libs.paginator import PaginatedSelectView, Paginator
from libs.rss import RssMessage, TwitterRSS, YoutubeRSS, feed_parse
from libs.rss.rss_general import FeedObject, FeedType

from fcts import args, checks

importlib.reload(args)
importlib.reload(checks)



web_link={'fr-minecraft':'https://fr-minecraft.net/rss.php',
          'frm':'https://fr-minecraft.net/rss.php',
          'minecraft.net':'https://fr-minecraft.net/minecraft_net_rss.xml',
          'gunivers':'https://gunivers.net/feed/'
          }

reddit_link={'minecraft':'https://www.reddit.com/r/Minecraft',
             'reddit':'https://www.reddit.com/r/news',
             'discord':'https://www.reddit.com/r/discordapp'
             }

async def can_use_rss(ctx: MyContext):
    "Check if the user can manage its guild rss feeds"
    if ctx.guild is None:
        return False
    return ctx.channel.permissions_for(ctx.author).manage_guild or await ctx.bot.get_cog("Admin").check_if_admin(ctx)


class Rss(commands.Cog):
    """Cog which deals with everything related to rss feeds. Whether it is to add automatic tracking to a stream, or just to see the latest video released by Discord, it is this cog that will be used."""

    def __init__(self, bot: Axobot):
        self.bot = bot
        self.time_loop = 20 # min minutes between two rss loops
        self.time_between_feeds_check = 0.15 # seconds between two rss checks within a loop
        self.max_messages = 20 # max messages sent per feed per loop

        self.file = "rss"
        self.embed_color = discord.Color(6017876)
        self.loop_processing = False
        self.errors_treshold = 24 * 3 # max errors allowed before disabling a feed (24h)

        self.youtube_rss = YoutubeRSS(self.bot)
        self.twitter_rss = TwitterRSS(self.bot)

        self.twitter_over_capacity = False
        self.min_time_between_posts = {
            'web': 120
        }
        self.cache = {}
        # launch rss loop
        self.loop_child.change_interval(minutes=self.time_loop) # pylint: disable=no-member


    @property
    def table(self):
        return 'rss_flow_beta' if self.bot.beta else 'rss_flow'

    async def cog_load(self):
        self.loop_child.start() # pylint: disable=no-member

    async def cog_unload(self):
        self.loop_child.cancel() # pylint: disable=no-member

    @commands.hybrid_command(name="last-post")
    @app_commands.describe(url="The URL of the feed to search the last post for", feed_type="The type of the feed")
    @app_commands.rename(feed_type="type")
    @commands.cooldown(3, 20, commands.BucketType.user)
    async def rss_last_post(self, ctx: MyContext, url: str,
                            feed_type: Optional[Literal["youtube", "twitter", "twitch", "deviantart", "web"]]):
        """Search the last post of a feed

<<<<<<< HEAD
        ..Example rss last-post https://www.youtube.com/channel/UCZ5XnGb-3t7jCkXdawN2tkA

        ..Example rss last-post aureliensama twitter

        ..Example rss last-post https://www.twitch.tv/aureliensama twitch

=======
    @commands.hybrid_group(name="rss")
    @app_commands.default_permissions(manage_guild=True)
    @commands.cooldown(2, 15, commands.BucketType.channel)
    async def rss_main(self, ctx: MyContext):
        """Search for recent posts, or manage your server RSS feeds

        ..Doc rss.html#rss"""
        if ctx.subcommand_passed is None:
            await ctx.send_help(ctx.command)

    @rss_main.command(name="last-post")
    @app_commands.describe(url="The URL of the feed to search the last post for", feed_type="The type of the feed")
    @app_commands.rename(feed_type="type")
    async def rss_last_post(self, ctx: MyContext, url: str,
                            feed_type: Optional[Literal["youtube", "twitter", "twitch", "deviantart", "web"]]):
        """Search the last post of a feed

        ..Example rss last-post https://www.youtube.com/channel/UCZ5XnGb-3t7jCkXdawN2tkA

        ..Example rss last-post aureliensama twitter

        ..Example rss last-post https://www.twitch.tv/aureliensama twitch

>>>>>>> c2da2aa3
        ..Example rss last-post https://fr-minecraft.net/rss.php web

        ..Doc rss.html#see-the-last-post"""
        await ctx.defer()
        if feed_type is None:
            feed_type = await self.get_feed_type_from_url(url)
        if feed_type == "youtube":
<<<<<<< HEAD
            await self.last_post_youtube(ctx, url.lower())
=======
            await self.last_post_youtube(ctx, url)
>>>>>>> c2da2aa3
        elif feed_type == "twitter":
            await self.last_post_twitter(ctx, url)
        elif feed_type == "twitch":
            await self.last_post_twitch(ctx, url)
        elif feed_type == "deviantart":
            await self.request_deviant(ctx, url)
        elif feed_type == "web":
            await self.request_web(ctx, url)
        else:
            await ctx.send(await self.bot._(ctx.channel, "rss.invalid-flow"))

    async def get_feed_type_from_url(self, url: str):
        "Get the type of a feed from its URL"
        if self.youtube_rss.is_youtube_url(url):
            return "youtube"
        if self.twitter_rss.is_twitter_url(url):
            return "twitter"
        if re.match(r'^https://(www\.)?twitch\.tv/\w+', url):
            return "twitch"
        if re.match(r'^https://(www\.)?deviantart\.com/w+', url):
            return "deviantart"
        if re.match(r'^https://', url):
            return "web"
        return None


    async def last_post_youtube(self, ctx: MyContext, channel: str):
        "Search for the last video of a youtube channel"
        if self.youtube_rss.is_youtube_url(channel):
            # apparently it's a youtube.com link
            channel = await self.youtube_rss.get_channel_by_any_url(channel)
        else:
            # get the channel ID from its ID, name or custom URL
            channel = await self.youtube_rss.get_channel_by_any_term(channel)
        if channel is None:
            # we couldn't get the ID based on user input
            await ctx.send(await self.bot._(ctx.channel, "rss.yt-invalid"))
            return
        text = await self.youtube_rss.get_feed(ctx.channel, channel)
        if isinstance(text, str):
            await ctx.send(text)
        else:
            form = await self.bot._(ctx.channel, "rss.yt-form-last")
            obj = await text[0].create_msg(form)
            if isinstance(obj,discord.Embed):
                await ctx.send(embed=obj)
            else:
                await ctx.send(obj)

    async def last_post_twitch(self, ctx: MyContext, channel: str):
        "Search for the last video of a twitch channel"
        if re.match(r'^https://(www\.)?twitch\.tv/\w+', channel):
            channel = await self.parse_twitch_url(channel)
            if channel is None:
                await ctx.send(await self.bot._(ctx.channel, "rss.twitch-invalid"))
                return
        text = await self.rss_twitch(ctx.channel, channel)
        if isinstance(text, str):
            await ctx.send(text)
        else:
            form = await self.bot._(ctx.channel, "rss.twitch-form-last")
            obj = await text[0].create_msg(form)
            if isinstance(obj,discord.Embed):
                await ctx.send(embed=obj)
            else:
                await ctx.send(obj)

    async def last_post_twitter(self, ctx: MyContext, name: str):
        "Search for the last tweet of a twitter user"
        if self.twitter_rss.is_twitter_url(name):
            name = await self.twitter_rss.get_userid_from_url(name)
        try:
            text = await self.twitter_rss.get_feed(ctx.channel, name)
        except Exception as err:
            return self.bot.dispatch("error", err, ctx)
        if isinstance(text, str):
            await ctx.send(text)
        elif len(text) == 0:
            await ctx.send(await self.bot._(ctx.channel, "rss.tw-no-tweet"))
        else:
            form = await self.bot._(ctx.channel, "rss.tw-form-last")
            for single in text[:5]:
                obj = await single.create_msg(form)
                if isinstance(obj,discord.Embed):
                    await ctx.send(embed=obj)
                else:
                    await ctx.send(obj)

    async def request_deviant(self, ctx: MyContext, user: str):
        "Search for the last post of a deviantart user"
        if re.match(r'https://(?:www\.)deviantart.com/', user):
            user = await self.parse_deviant_url(user)
        text = await self.rss_deviant(ctx.guild,user)
<<<<<<< HEAD
        if isinstance(text, str):
            await ctx.send(text)
        else:
            form = await self.bot._(ctx.channel, "rss.deviant-form-last")
            obj = await text[0].create_msg(form)
            if isinstance(obj,discord.Embed):
                await ctx.send(embed=obj)
            else:
                await ctx.send(obj)

    async def request_web(self, ctx: MyContext, link: str):
        "Search for the last post of a web feed"
        link = web_link.get(link, link)
        try:
            text = await self.rss_web(ctx.channel,link)
        except client_exceptions.InvalidURL:
            await ctx.send(await self.bot._(ctx.channel, "rss.invalid-link"))
            return
=======
>>>>>>> c2da2aa3
        if isinstance(text, str):
            await ctx.send(text)
        else:
            form = await self.bot._(ctx.channel, "rss.deviant-form-last")
            obj = await text[0].create_msg(form)
            if isinstance(obj,discord.Embed):
                await ctx.send(embed=obj)
            else:
                await ctx.send(obj)

<<<<<<< HEAD

    @commands.hybrid_group(name="rss")
    @app_commands.default_permissions(manage_guild=True)
    @commands.cooldown(2, 15, commands.BucketType.channel)
    async def rss_main(self, ctx: MyContext):
        """Search for recent posts, or manage your server RSS feeds
=======
    async def request_web(self, ctx: MyContext, link: str):
        "Search for the last post of a web feed"
        link = web_link.get(link, link)
        try:
            text = await self.rss_web(ctx.channel,link)
        except client_exceptions.InvalidURL:
            await ctx.send(await self.bot._(ctx.channel, "rss.invalid-link"))
            return
        if isinstance(text, str):
            await ctx.send(text)
        else:
            form = await self.bot._(ctx.channel, "rss.web-form-last")
            obj = await text[0].create_msg(form)
            if isinstance(obj,discord.Embed):
                await ctx.send(embed=obj)
            else:
                await ctx.send(obj)
>>>>>>> c2da2aa3

        ..Doc rss.html#rss"""
        if ctx.subcommand_passed is None:
            await ctx.send_help(ctx.command)

    async def is_overflow(self, guild: discord.Guild) -> tuple[bool, int]:
        """Check if a guild still has at least a slot
        True if max number reached, followed by the feed limit"""
        feed_limit: int = await self.bot.get_config(guild.id, "rss_max_number")
        return len(await self.db_get_guild_feeds(guild.id)) >= feed_limit, feed_limit

    @rss_main.command(name="add")
    @commands.guild_only()
    @commands.check(can_use_rss)
    @commands.check(checks.database_connected)
    async def system_add(self, ctx: MyContext, link: str):
        """Subscribe to a rss feed, and automatically send updates in this channel

        ..Example rss add https://www.deviantart.com/adri526

        ..Example rss add https://www.youtube.com/channel/UCZ5XnGb-3t7jCkXdawN2tkA

        ..Doc rss.html#follow-a-feed"""
        is_over, feed_limit = await self.is_overflow(ctx.guild)
        if is_over:
            await ctx.send(await self.bot._(ctx.guild.id,"rss.flow-limit", limit=feed_limit))
            return
        identifiant = await self.youtube_rss.get_channel_by_any_url(link)
        feed_type = None
        if identifiant is not None:
            feed_type = 'yt'
            display_type = 'youtube'
        if identifiant is None:
            identifiant = await self.twitter_rss.get_userid_from_url(link)
            if identifiant is not None:
                feed_type = 'tw'
                display_type = 'twitter'
        if identifiant is None:
            identifiant = await self.parse_twitch_url(link)
            if identifiant is not None:
                feed_type = 'twitch'
                display_type = 'twitch'
        if identifiant is None:
            identifiant = await self.parse_deviant_url(link)
            if identifiant is not None:
                feed_type = 'deviant'
                display_type = 'deviantart'
        if identifiant is not None and not link.startswith("https://"):
            link = "https://"+link
        if identifiant is None and link.startswith("https"):
            identifiant = link
            feed_type = "web"
            display_type = 'website'
        elif not link.startswith("https"):
            await ctx.send(await self.bot._(ctx.guild, "rss.invalid-link"))
            return
        if feed_type is None or not await self.check_rss_url(link):
            return await ctx.send(await self.bot._(ctx.guild.id, "rss.invalid-flow"))
        try:
            feed_id = await self.db_add_feed(ctx.guild.id,ctx.channel.id,feed_type,identifiant)
            await ctx.send(await self.bot._(ctx.guild,"rss.success-add", type=display_type, url=link, channel=ctx.channel.mention))
            self.bot.log.info("RSS feed added into server {} ({} - {})".format(ctx.guild.id,link,feed_id))
            await self.send_log("Feed added into server {} ({})".format(ctx.guild.id,feed_id),ctx.guild)
        except Exception as err:
            cmd = await self.bot.get_command_mention("about")
            await ctx.send(await self.bot._(ctx.guild, "errors.unknown2", about=cmd))
            self.bot.dispatch("error", err, ctx)

    @rss_main.command(name="remove", aliases=["delete"])
    @commands.guild_only()
    @commands.check(checks.database_connected)
    @commands.check(can_use_rss)
    async def systeme_rm(self, ctx: MyContext, feed: Optional[str]=None):
        """Unsubscribe from a RSS feed

        ..Example rss remove

        ..Doc rss.html#delete-a-followed-feed"""
        input_feed_id = int(feed) if feed is not None and feed.isnumeric() else None
        feed_ids = await self.ask_rss_id(
            input_feed_id,
            ctx,
            await self.bot._(ctx.guild.id, "rss.choose-delete"),
            max_count=None
        )
        if feed_ids is None:
            return
        await self.db_remove_feeds(feed_ids)
        await ctx.send(await self.bot._(ctx.guild, "rss.delete-success", count=len(feed_ids)))
        ids = ', '.join(map(str, feed_ids))
        self.bot.log.info(f"RSS feed deleted into server {ctx.guild.id} ({ids})")
        await self.send_log(f"Feed deleted into server {ctx.guild.id} ({ids})", ctx.guild)

    @systeme_rm.autocomplete("feed")
    async def systeme_rm_autocomplete(self, interaction: discord.Interaction, current: str):
        try:
            return await self.get_feeds_choice(interaction.guild.id, current.lower())
        except Exception as err:
            self.bot.dispatch("interaction_error", interaction, err)

    @rss_main.command(name="enable")
    @commands.guild_only()
    @commands.check(checks.database_connected)
    @commands.check(can_use_rss)
    async def feed_enable(self, ctx: MyContext, feed: Optional[str]=None):
        """Re-enable a disabled feed

        ..Example rss enable

        ..Doc rss.html#enable-or-disable-a-feed
        """
        input_feed_id = int(feed) if feed is not None and feed.isnumeric() else None
        feed_ids = await self.ask_rss_id(
            input_feed_id,
            ctx,
            await self.bot._(ctx.guild.id, "rss.choose-enable"),
            feed_filter=lambda f: not f.enabled,
            max_count=None
        )
        if feed_ids is None:
            return
        await self.db_enable_feeds(feed_ids, enable=True)
        await ctx.send(await self.bot._(ctx.guild, "rss.enable-success", count=len(feed_ids)))
        ids = ', '.join(map(str, feed_ids))
        self.bot.log.info(f"RSS feed enabled into server {ctx.guild.id} ({ids})")
        await self.send_log(f"Feed enabled into server {ctx.guild.id} ({ids})", ctx.guild)

    @feed_enable.autocomplete("feed")
    async def feed_enable_autocomplete(self, interaction: discord.Interaction, current: str):
        try:
            return await self.get_feeds_choice(
                interaction.guild.id,
                current.lower(),
                feed_filter=lambda f: not f.enabled,
                )
        except Exception as err:
            self.bot.dispatch("interaction_error", interaction, err)

    @rss_main.command(name="disable")
    @commands.guild_only()
    @commands.check(checks.database_connected)
    @commands.check(can_use_rss)
    async def feed_disable(self, ctx: MyContext, feed: Optional[str]=None):
        """Disable a RSS feed

        ..Example rss disable

        ..Doc rss.html#enable-or-disable-a-feed
        """
        input_feed_id = int(feed) if feed is not None and feed.isnumeric() else None
        feed_ids = await self.ask_rss_id(
            input_feed_id,
            ctx,
            await self.bot._(ctx.guild.id, "rss.choose-disable"),
            feed_filter=lambda f: f.enabled,
            max_count=None
        )
        if feed_ids is None:
            return
        await self.db_enable_feeds(feed_ids, enable=False)
        await ctx.send(await self.bot._(ctx.guild, "rss.disable-success", count=len(feed_ids)))
        ids = ', '.join(map(str, feed_ids))
        self.bot.log.info(f"RSS feed disabled into server {ctx.guild.id} ({ids})")
        await self.send_log(f"Feed disabled into server {ctx.guild.id} ({ids})", ctx.guild)

    @feed_disable.autocomplete("feed")
    async def feed_disable_autocomplete(self, interaction: discord.Interaction, current: str):
        try:
            return await self.get_feeds_choice(
                interaction.guild.id,
                current.lower(),
                feed_filter=lambda f: f.enabled,
                )
        except Exception as err:
            self.bot.dispatch("interaction_error", interaction, err)

    @rss_main.command(name="list")
    @commands.guild_only()
    @commands.check(checks.database_connected)
    @commands.check(can_use_rss)
    async def list_feeds(self, ctx: MyContext):
        """Get a list of every subscribed RSS/Minecraft feed

        ..Doc rss.html#see-every-feed"""
        feeds_list = await self.db_get_guild_feeds(ctx.guild.id)
        if len(feeds_list) == 0:
            # no rss feed
            await ctx.send(await self.bot._(ctx.guild.id, "rss.no-feed2"))
            return
        feeds_list.sort(key=lambda feed: feed.enabled, reverse=True)
        await self.send_rss_list(ctx, feeds_list)

    async def send_rss_list(self, ctx: MyContext, feeds: list[FeedObject]):
        "Send the list paginator"
        rss_cog = self
        title = await self.bot._(ctx.guild.id, "rss.list-title", server=ctx.guild.name)
        translation = await self.bot._(ctx.guild.id, "rss.list-result")
        feeds_per_page = 10

        class FeedsPaginator(Paginator):
            "Paginator used to display the RSS feeds list"
            async def _get_feeds_for_page(self, page: int):
                feeds_to_display: list[str] = []
                for i in range((page - 1) * feeds_per_page, min(page * feeds_per_page, len(feeds))):
                    feed = feeds[i]
                    channel = self.client.get_channel(feed.channel_id)
                    if channel is not None:
                        channel = channel.mention
                    else:
                        channel = str(feed.channel_id)
                    # feed mentions
                    if len(feed.role_ids) == 0:
                        roles = await self.client._(ctx.guild.id, "misc.none")
                    else:
                        roles = []
                        for item in feed.role_ids:
                            role = discord.utils.get(ctx.guild.roles,id=int(item))
                            if role is not None:
                                roles.append(role.mention)
                            else:
                                roles.append(item)
                        roles = ", ".join(roles)
                        if feed.silent_mention:
                            roles += " <:silent:1093658138567245925>"
                    # feed name
                    feed_name: str = feed.link
                    if feed.type == 'tw' and feed.link.isnumeric():
                        if tw_user := await rss_cog.twitter_rss.get_user_from_id(int(feed.link)):
                            feed_name = tw_user.screen_name
                    elif feed.type == 'yt' and (channel_name := rss_cog.youtube_rss.get_channel_name_by_id(feed.link)):
                        feed_name = channel_name
                    if feed.enabled and not feed_name.startswith("http"):
                        feed_name = f"**{feed_name}**"
                    elif not feed.enabled:
                        feed_name += " " + await self.client._(ctx.guild.id, "rss.list-disabled")
                    # last post date
                    if isinstance(feed.date, datetime.datetime):
                        last_date = f"<t:{feed.date.timestamp():.0f}>"
                    elif isinstance(feed.date, str):
                        last_date = feed.date
                    else:
                        last_date = await self.client._(ctx.guild.id, "misc.none")
                    feeds_to_display.append(translation.format(
                        emoji=feed.get_emoji(self.client.emojis_manager),
                        channel=channel,
                        link=feed_name,
                        roles=roles,
                        id=feed.feed_id,
                        last_post=last_date
                    ))
                return feeds_to_display

            async def get_page_count(self) -> int:
                length = len(feeds)
                if length == 0:
                    return 1
                return ceil(length / feeds_per_page)

            async def get_page_content(self, interaction, page):
                "Create one page"
                embed = discord.Embed(title=title, color=rss_cog.embed_color, timestamp=ctx.message.created_at)
                for feed in await self._get_feeds_for_page(page):
                    embed.add_field(name=self.client.zws, value=feed, inline=False)
                footer = f"{ctx.author}  |  {page}/{await self.get_page_count()}"
                embed.set_footer(text=footer, icon_url=ctx.author.display_avatar)
                return {
                    "embed": embed
                }

        _quit = await self.bot._(ctx.guild, "misc.quit")
        view = FeedsPaginator(self.bot, ctx.author, stop_label=_quit.capitalize())
        msg = await view.send_init(ctx)
        if msg and await view.wait():
            # only manually disable if it was a timeout (ie. not a user stop)
            await view.disable(msg)

    async def _get_feed_name(self, feed: FeedObject) -> str:
        name = feed.link
        if feed.type == 'tw' and feed.link.isnumeric():
            if user := await self.twitter_rss.get_user_from_id(int(feed.link)):
                name = user.screen_name
        elif feed.type == 'yt' and (channel_name := self.youtube_rss.get_channel_name_by_id(feed.link)):
            name = channel_name
        elif feed.type == 'mc' and feed.link.endswith(':'):
            name = name[:-1]
        if len(name) > 90:
            name = name[:89] + '…'
        return name

    async def transform_feeds_to_options(self, feeds: list[FeedObject], guild: discord.Guild) -> list[discord.SelectOption]:
        "Transform a list of FeedObject into a list usable by a discord Select"
        options: list[discord.SelectOption] = []
        for feed in feeds:
            # formatted last post date
            last_post = await FormatUtils.date(
                feed.date,
                lang=await self.bot._(guild.id, '_used_locale'),
                year=True, digital=True
            )
            # formatted feed type name
            tr_type = await self.bot._(guild.id, "rss."+feed.type)
            # formatted channel
            if channel := guild.get_channel_or_thread(feed.channel_id):
                tr_channel = '#' + channel.name
            else:
                tr_channel = "#deleted"
            # better name format (for Twitter/YouTube ID)
            name = await self._get_feed_name(feed)
            # emoji
            emoji = feed.get_emoji(self.bot.emojis_manager)
            options.append(discord.SelectOption(
                value=str(feed.feed_id),
                label=f"{tr_type} - {name}",
                description=f"{tr_channel} - Last post: {last_post}",
                emoji=emoji
                ))
        return options

    @acached(timeout=30)
    async def _get_feeds_for_choice(self, guild_id: int, feed_filter: Callable[[FeedObject], bool]=None):
        guild_feeds = await self.db_get_guild_feeds(guild_id)
        if feed_filter:
            return [feed for feed in guild_feeds if feed_filter(feed)]
        return guild_feeds

    @acached(timeout=30)
    async def get_feeds_choice(self, guild_id: int, current: str, feed_filter: Callable[[FeedObject], bool]=None) -> list[app_commands.Choice[str]]:
        feeds: list[FeedObject] = await self._get_feeds_for_choice(guild_id, feed_filter)
        if len(feeds) == 0:
            return []
        choices: list[tuple[bool, int, app_commands.Choice]] = []
        for feed in feeds:
            # formatted feed type name
            feed_type = await self.bot._(guild_id, "rss."+feed.type)
            # better name format (for Twitter/YouTube ID)
            name = await self._get_feed_name(feed)
            if current not in name.lower() and current not in feed.link.lower() and current not in str(feed.feed_id):
                continue
            choice = app_commands.Choice(name=f"<{feed_type}> {name}", value=str(feed.feed_id))
            choices.append((current not in name, name, choice))
        return [choice for _, _, choice in sorted(choices, key=lambda x: x[0:2])]

    async def ask_rss_id(self, input_id: Optional[int], ctx: MyContext, title: str,
                         feed_filter: Callable[[FeedObject], bool]=None, max_count: Optional[int]=1) -> Optional[list[int]]:
        "Ask the user to select a feed ID"
        selection = []
        if feed_filter is None:
            feed_filter = lambda x: True
        if input_id is not None:
            input_feed = await self.db_get_feed(input_id)
            if not input_feed or input_feed.guild_id != ctx.guild.id:
                input_id = None
            elif not feed_filter(input_feed):
                input_id = None
            else:
                selection = [input_feed.feed_id]
        if input_id is None:
            guild_feeds = await self.db_get_guild_feeds(ctx.guild.id)
            if len(guild_feeds) == 0:
                await ctx.send(await self.bot._(ctx.guild.id, "rss.no-feed"))
                return
            guild_feeds = [f for f in guild_feeds if feed_filter(f)]
            if len(guild_feeds) == 0:
                await ctx.send(await self.bot._(ctx.guild.id, "rss.no-feed-filter"))
                return
            if max_count:
                form_placeholder = await self.bot._(ctx.channel, 'rss.picker-placeholder.single')
            else:
                form_placeholder = await self.bot._(ctx.channel, 'rss.picker-placeholder.multi')
            view = PaginatedSelectView(self.bot, title,
                options=await self.transform_feeds_to_options(guild_feeds, ctx.guild),
                user=ctx.author,
                placeholder=form_placeholder,
                max_values=max_count or len(guild_feeds),
            )
            msg = await view.send_init(ctx)
            await view.wait()
            if view.values is None:
                await view.disable(msg)
                return
            try:
                selection = list(map(int, view.values)) if isinstance(view.values, list) else [int(view.values)]
            except ValueError:
                selection = []
        if len(selection) == 0:
            cmd = await self.bot.get_command_mention("about")
            await ctx.send(await self.bot._(ctx.guild, "errors.unknown2", about=cmd))
            return
        return selection

    def parse_output(self, arg: str) -> list[str]:
        r = re.findall(r'((?<!\\)\")((?:.(?!(?<!\\)\1))*.?)\1', arg)
        if len(r) > 0:
            flatten = lambda l: [item for sublist in l for item in sublist]
            params = [[x for x in group if x != '"'] for group in r]
            return flatten(params)
        else:
            return arg.split(" ")

    @rss_main.command(name="set-mentions", aliases=['set-mention'])
    @commands.guild_only()
    @commands.check(can_use_rss)
    @commands.check(checks.database_connected)
    async def roles_feeds(self, ctx: MyContext, feed: Optional[str]=None, silent: Optional[bool]=None, *, mentions: Optional[str]):
        """Configures a role to be notified when a news is posted
        The "silent" parameter (Yes/No) allows you to send new feeds as silent messages, which won't send push notifications to your users.
        If you want to use the @everyone role, please put the server ID instead of the role name.

        ..Example rss mentions

        ..Example rss mentions 6678466620137 True

        ..Example rss mentions 6678466620137 "Announcements" "Twitch subs"

        ..Doc rss.html#mention-a-role"""
        input_feed_id = int(feed) if feed is not None and feed.isnumeric() else None
        try:
            # ask for feed IDs
            feeds_ids = await self.ask_rss_id(
                input_feed_id,
                ctx,
                await self.bot._(ctx.guild.id, "rss.choose-mentions-1"),
                feed_filter=lambda f: f.type != "mc",
                max_count=None,
            )
        except Exception as err:
            feeds_ids = []
            self.bot.dispatch("error", err, ctx)
        if feeds_ids is None:
            return
        feeds: list[FeedObject] = list(filter(None, [await self.db_get_feed(feed_id) for feed_id in feeds_ids]))
        if len(feeds) == 0:
            cmd = await self.bot.get_command_mention("about")
            await ctx.send(await self.bot._(ctx.guild, "errors.unknown2", about=cmd))
            return
        no_role = {'aucun', 'none', '_', 'del'}
        if mentions is None: # if no roles was specified: we ask for them
            text = await self.bot._(ctx.guild.id, "rss.ask-roles-hint", count=len(feeds))
            text += "\n" + await self.bot._(ctx.guild.id, "rss.ask-roles-hint-example")
            if len(feeds) == 1:
                text += "\n\n"
                if len(feeds[0].role_ids) == 0:
                    text += await self.bot._(ctx.guild.id, "rss.no-roles")
                else:
                    roles = []
                    for item in feeds[0].role_ids:
                        role = discord.utils.get(ctx.guild.roles, id=int(item))
                        if role is None:
                            roles.append(item)
                        else:
                            roles.append(role.mention)
                    text += await self.bot._(ctx.guild.id,"rss.roles.list", roles=", ".join(roles))
                    del roles
            # ask for roles
            embed = discord.Embed(
                title=await self.bot._(ctx.guild.id, "rss.choose-roles"),
                color=discord.Colour(0x77ea5c),
                description=text,
                timestamp=ctx.message.created_at
            )
            emb_msg = await ctx.send(embed=embed)

            cond = False
            while not cond:
                try:
                    msg: discord.Message = await self.bot.wait_for('message',
                        check=lambda msg: msg.author==ctx.author, timeout=30.0)
                    if msg.content.lower() in no_role: # if no role should be mentionned
                        roles_ids: Optional[list[str]] = None
                    else:
                        roles_ids = []
                        names = []
                        for arg in self.parse_output(msg.content):
                            arg = arg.strip()
                            try:
                                roles = await commands.RoleConverter().convert(ctx, arg)
                                roles_ids.append(str(roles.id))
                                names.append(roles.name)
                            except commands.BadArgument:
                                await ctx.send(await self.bot._(ctx.guild.id, "rss.roles.cant-find"))
                                roles_ids = []
                                break
                    if roles_ids is None or len(roles_ids) > 0:
                        cond = True
                except asyncio.TimeoutError:
                    await ctx.send(await self.bot._(ctx.guild.id, "rss.too-long"))
                    await emb_msg.delete(delay=0)
                    return
        else: # if roles were specified
            if mentions in no_role: # if no role should be mentionned
                roles_ids = None
            else: # we need to parse the output
                params = self.parse_output(mentions)
                roles_ids = []
                names = []
                for arg in params:
                    try:
                        roles = await commands.RoleConverter().convert(ctx,arg)
                        roles_ids.append(str(roles.id))
                        names.append(roles.name)
                    except commands.errors.BadArgument:
                        pass
                if len(roles_ids) == 0:
                    await ctx.send(await self.bot._(ctx.guild.id,"rss.roles.cant-find"))
                    return
        try:
            if roles_ids is None:
                for feed in feeds:
                    values = []
                    if len(feed.role_ids) > 0:
                        values.append(('roles', ''))
                    if silent is not None and feed.silent_mention != silent:
                        values.append(('silent_mention', silent))
                    if len(values) > 0:
                        await self.db_update_feed(feed.feed_id, values=values)
                await ctx.send(await self.bot._(ctx.guild.id, "rss.roles.edit-success", count=0))
            else:
                for feed in feeds:
                    values = []
                    if feed.role_ids != roles_ids:
                        values.append(('roles', ';'.join(roles_ids)))
                    if silent is not None and feed.silent_mention != silent:
                        values.append(('silent_mention', silent))
                    if len(values) > 0:
                        await self.db_update_feed(feed.feed_id, values=values)
                await ctx.send(await self.bot._(ctx.guild.id, "rss.roles.edit-success", count=len(names), roles=", ".join(names)))
        except Exception as err:
            cmd = await self.bot.get_command_mention("about")
            await ctx.send(await self.bot._(ctx.guild, "errors.unknown2", about=cmd))
            self.bot.dispatch("error", err, ctx)
            return

    @roles_feeds.autocomplete("feed")
    async def roles_feeds_autocomplete(self, interaction: discord.Interaction, current: str):
        try:
            return await self.get_feeds_choice(
                interaction.guild.id,
                current.lower(),
                feed_filter=lambda f: f.type != "mc",
                )
        except Exception as err:
            self.bot.dispatch("interaction_error", interaction, err)


    @rss_main.command(name="reload")
    @commands.guild_only()
    @commands.check(can_use_rss)
    @commands.check(checks.database_connected)
    @commands.cooldown(1,600,commands.BucketType.guild)
    async def reload_guild_feeds(self, ctx: MyContext):
        """Reload every rss feeds from your server

        ..Doc rss.html#reload-every-feed"""
        try:
            if self.loop_processing:
                await ctx.send(await self.bot._(ctx.guild.id, "rss.loop-processing"))
                ctx.command.reset_cooldown(ctx)
                return
            start = time.time()
            msg = await ctx.send(await self.bot._(ctx.guild.id,"rss.guild-loading", emoji=ctx.bot.emojis_manager.customs['loading']))
            feeds = [f for f in await self.db_get_guild_feeds(ctx.guild.id) if f.enabled]
            await self.main_loop(ctx.guild.id)
            await ctx.send(await self.bot._(ctx.guild.id,"rss.guild-complete", count=len(feeds), time=round(time.time()-start,1)))
            await msg.delete(delay=0)
        except Exception as err:
            await ctx.send(await self.bot._(ctx.guild.id,"rss.guild-error", err=err))

    @rss_main.command(name="move")
    @commands.guild_only()
    @commands.check(can_use_rss)
    @commands.check(checks.database_connected)
    async def move_guild_feed(self, ctx: MyContext, feed: Optional[str]=None, channel: Optional[discord.TextChannel]=None):
        """Move a rss feed in another channel

        ..Example rss move

        ..Example rss move 3078731683662

        ..Example rss move #cool-channels

        ..Example rss move 3078731683662 #cool-channels

        ..Doc rss.html#move-a-feed"""
        input_feed_id = int(feed) if feed is not None and feed.isnumeric() else None
        if channel is None:
<<<<<<< HEAD
            channel = ctx.channel
=======
                channel = ctx.channel
>>>>>>> c2da2aa3
        try:
            try:
                feeds_ids = await self.ask_rss_id(
                    input_feed_id,
                    ctx,
                    await self.bot._(ctx.guild.id, "rss.choose-mentions-1"),
                    feed_filter=lambda f: f.channel_id != channel.id,
                    max_count=None
                )
                err = None
            except Exception:
                feeds_ids = []
            if feeds_ids is None:
                return
            if len(feeds_ids) == 0:
                cmd = await self.bot.get_command_mention("about")
                await ctx.send(await self.bot._(ctx.guild, "errors.unknown2", about=cmd))
                if err is not None:
                    self.bot.dispatch("error", err, ctx)
                return
            for feed in feeds_ids:
                await self.db_update_feed(feed, [('channel',channel.id)])
            await ctx.send(await self.bot._(ctx.guild.id,"rss.move-success", count=len(feeds_ids), channel=channel.mention))
        except Exception as err:
            await ctx.send(await self.bot._(ctx.guild.id,"rss.guild-error", err=err))

    @move_guild_feed.autocomplete("feed")
    async def move_guild_feed_autocomplete(self, interaction: discord.Interaction, current: str):
        try:
            return await self.get_feeds_choice(
                interaction.guild.id,
                current.lower(),
                )
        except Exception as err:
            self.bot.dispatch("interaction_error", interaction, err)

    @rss_main.command(name="set-text")
    @commands.guild_only()
    @commands.check(can_use_rss)
    @commands.check(checks.database_connected)
    async def change_text_feed(self, ctx: MyContext, feed: Optional[str]=None, *, text=None):
        """Change the text of an rss feed

        Available variables:
        - `{author}`: the author of the post
        - `{channel}`: the channel name (usually the same as author)
        - `{date}`: the post date (UTC)
        - `{link}` or `{url}`: a link to the post
        - `{logo}`: an emoji representing the type of post (web, Twitter, YouTube...)
        - `{mentions}`: the list of mentioned roles
        - `{title}`: the title of the post

        ..Example rss text 3078731683662

        ..Example rss text 3078731683662 {logo} | New post of {author} right here: {url}! [{date}]

        ..Example rss text

        ..Doc rss.html#change-the-text"""
        input_feed_id = int(feed) if feed is not None and feed.isnumeric() else None
        try:
            # ask for feed IDs
            feeds_ids = await self.ask_rss_id(
                input_feed_id,
                ctx,
                await self.bot._(ctx.guild.id, "rss.choose-mentions-1"),
                feed_filter=lambda f: f.type != "mc",
                max_count=None,
            )
        except Exception as err:
            feeds_ids = []
            self.bot.dispatch("error", err, ctx)
        if feeds_ids is None:
            return
        feeds: list[FeedObject] = list(filter(None, [await self.db_get_feed(feed_id) for feed_id in feeds_ids]))
        if len(feeds) == 0:
            cmd = await self.bot.get_command_mention("about")
            await ctx.send(await self.bot._(ctx.guild, "errors.unknown2", about=cmd))
            return
        if text is None:
            # if no text was specified: we ask for it
            hint = await self.bot._(ctx.guild.id, "rss.change-txt")
            if len(feeds) == 1:
                hint += "\n\n" + await self.bot._(ctx.guild.id, "rss.change-txt-previous", text=feeds[0].structure)
            await ctx.send(hint)
            def check(msg: discord.Message):
                return msg.author == ctx.author and msg.channel == ctx.channel
            try:
                msg: discord.Message = await self.bot.wait_for('message', check=check,timeout=90)
            except asyncio.TimeoutError:
                return await ctx.send(await self.bot._(ctx.guild.id, "rss.too-long"))
            text = msg.content
        for feed in feeds:
            if feed.structure != text:
                await self.db_update_feed(feed.feed_id, [('structure', text)])
        if len(feeds) == 1:
            await ctx.send(await self.bot._(ctx.guild.id,"rss.text-success.single", id=feed.feed_id, text=text))
        else:
            await ctx.send(await self.bot._(ctx.guild.id,"rss.text-success.multiple", text=text))

    @change_text_feed.autocomplete("feed")
    async def change_text_feed_autocomplete(self, interaction: discord.Interaction, current: str):
        try:
            return await self.get_feeds_choice(
                interaction.guild.id,
                current.lower(),
                feed_filter=lambda f: f.type != "mc",
                )
        except Exception as err:
            self.bot.dispatch("interaction_error", interaction, err)

    @rss_main.command(name="set-embed", aliases=['embed'])
    @commands.guild_only()
    @commands.check(can_use_rss)
    @commands.check(checks.database_connected)
    async def change_use_embed(self, ctx: MyContext, feed: Optional[str] = None, value: bool = None, *, arguments: args.arguments = None):
        """Use an embed or not for a feed
        You can also provide arguments to change the color/text of the embed. Followed arguments are usable:
        - color: color of the embed (hex or decimal value)
        - title: title override, which will disable the default one (max 256 characters)
        - footer: small text displayed at the bottom of the embed

        ..Example rss embed 6678466620137 true title="hey u" footer = "Hi \\n i'm a footer"

        ..Doc rss.html#setup-a-feed-embed"""
        input_feed_id = int(feed) if feed is not None and feed.isnumeric() else None
        try:
            err = None
            try:
                feeds_ids = await self.ask_rss_id(
                    input_feed_id,
                    ctx,
                    await self.bot._(ctx.guild.id, "rss.choose-mentions-1"),
                    feed_filter=lambda f: f.type != "mc",
                )
            except Exception as err:
                feeds_ids = []
                self.bot.dispatch("error", err, ctx)
            if feeds_ids is None:
                return
            if len(feeds_ids) == 0:
                cmd = await self.bot.get_command_mention("about")
                await ctx.send(await self.bot._(ctx.guild, "errors.unknown2", about=cmd))
                if err is not None:
                    self.bot.dispatch("error", err, ctx)
                return
            if arguments is None or len(arguments.keys()) == 0:
                arguments = None
            feed = await self.db_get_feed(feeds_ids[0])
            values_to_update = []
            txt = []
            if value is None and arguments is None:
                await ctx.send(await self.bot._(ctx.guild.id,"rss.use_embed_" + ("true" if feed.use_embed else "false")))
                def check(msg: discord.Message):
                    try:
                        commands.converter._convert_to_bool(msg.content)
                    except commands.BadArgument:
                        return False
                    return msg.author==ctx.author and msg.channel==ctx.channel
                try:
                    msg: discord.Message = await self.bot.wait_for('message', check=check, timeout=20)
                except asyncio.TimeoutError:
                    return await ctx.send(await self.bot._(ctx.guild.id, "rss.too-long"))
                value = commands.converter._convert_to_bool(msg.content)
            if value is not None and value != feed.use_embed:
                values_to_update.append(('use_embed', value))
                txt.append(await self.bot._(ctx.guild.id, "rss.use_embed-success", v=value, id=feed.feed_id))
            elif value == feed.use_embed and arguments is None:
                await ctx.send(await self.bot._(ctx.guild.id, "rss.use_embed-same"))
                return
            if arguments is not None:
                if 'color' in arguments.keys():
                    c = await args.Color().convert(ctx, arguments['color'])
                    if c is not None:
                        values_to_update.append(('embed_color', c))
                if 'title' in arguments.keys():
                    values_to_update.append(('embed_title', arguments['title']))
                if 'footer' in arguments.keys():
                    values_to_update.append(('embed_footer', arguments['footer']))
                txt.append(await self.bot._(ctx.guild.id, "rss.embed-json-changed"))
            if len(values_to_update) > 0:
                await self.db_update_feed(feed.feed_id, values_to_update)
            await ctx.send("\n".join(txt))
        except Exception as err:
            await ctx.send(await self.bot._(ctx.guild.id, "rss.guild-error", err=err))
            self.bot.dispatch("error", err, ctx)

    @change_use_embed.autocomplete("feed")
    async def change_use_embed_autocomplete(self, interaction: discord.Interaction, current: str):
        try:
            return await self.get_feeds_choice(
                interaction.guild.id,
                current.lower(),
                feed_filter=lambda f: f.type != "mc"
                )
        except Exception as err:
            self.bot.dispatch("interaction_error", interaction, err)

    @rss_main.command(name="test", with_app_command=False)
    @commands.check(checks.is_support_staff)
    async def test_rss(self, ctx: MyContext, url, *, arguments=None):
        """Test if an rss feed is usable"""
        url = url.replace('<','').replace('>','')
        feeds = await feed_parse(self.bot, url, 8)
        txt = f"feeds.keys()\n```py\n{feeds.keys()}\n```"
        if 'bozo_exception' in feeds.keys():
            txt += f"\nException ({feeds['bozo']}): {feeds['bozo_exception']}"
            return await ctx.send(txt)
        if len(str(feeds.feed)) < 1400-len(txt):
            txt += f"feeds.feed\n```py\n{feeds.feed}\n```"
        else:
            txt += f"feeds.feed.keys()\n```py\n{feeds.feed.keys()}\n```"
        if len(feeds.entries) > 0:
            if len(str(feeds.entries[0])) < 1950-len(txt):
                txt += f"feeds.entries[0]\n```py\n{feeds.entries[0]}\n```"
            else:
                txt += f"feeds.entries[0].keys()\n```py\n{feeds.entries[0].keys()}\n```"
        if arguments is not None and 'feeds' in arguments and 'ctx' not in arguments:
            txt += "\n{}\n```py\n{}\n```".format(arguments, eval(arguments))
        try:
            await ctx.send(txt)
        except discord.DiscordException as err:
            print("[rss_test] Error:",err)
            await ctx.send("`Error`: "+str(err))
            print(txt)
        if arguments is None:
            ok = '<:greencheck:513105826555363348>'
            notok = '<:redcheck:513105827817717762>'
            nothing = '<:_nothing:446782476375949323>'
            txt = ['**__Analyse :__**','']
            yt = await self.youtube_rss.get_channel_by_any_url(feeds.feed['link'])
            if yt is None:
                tw = self.twitter_rss.is_twitter_url(feeds.feed['link'])
                if tw is not None:
                    txt.append(f"<:twitter:958325391196585984>  {tw}")
                elif 'link' in feeds.feed.keys():
                    txt.append(f":newspaper:  <{feeds.feed['link']}>")
                else:
                    txt.append(":newspaper:  No 'link' var")
            else:
                txt.append("<:youtube:447459436982960143>  "+yt)
            txt.append("Entrées : {}".format(len(feeds.entries)))
            if len(feeds.entries) > 0:
                entry = feeds.entries[0]
                if 'title' in entry.keys():
                    txt.append(nothing+ok+" title: ")
                    if len(entry['title'].split('\n')) > 1:
                        txt[-1] += entry['title'].split('\n')[0]+"..."
                    else:
                        txt[-1] += entry['title']
                else:
                    txt.append(nothing+notok+' title')
                if 'published_parsed' in entry.keys():
                    txt.append(nothing+ok+" published_parsed")
                elif 'published' in entry.keys():
                    txt.append(nothing+ok+" published")
                elif 'updated_parsed' in entry.keys():
                    txt.append(nothing+ok+" updated_parsed")
                else:
                    txt.append(nothing+notok+' date')
                if 'author' in entry.keys():
                    txt.append(nothing+ok+" author: "+entry['author'])
                else:
                    txt.append(nothing+notok+' author')
            await ctx.send("\n".join(txt))

    async def check_rss_url(self, url: str):
        "Check if a given URL is a valid rss feed"
        r = self.youtube_rss.is_youtube_url(url)
        if r is not None:
            return True
        r = self.twitter_rss.is_twitter_url(url)
        if r is not None:
            return True
        r = await self.parse_twitch_url(url)
        if r is not None:
            return True
        r = await self.parse_deviant_url(url)
        if r is not None:
            return True
        try:
            f = await feed_parse(self.bot, url, 8)
            _ = f.entries[0]
            return True
        except IndexError:
            return False


    async def parse_twitch_url(self, url):
        r = r'(?:http.*://)?(?:www\.)?(?:twitch\.tv/)([^?\s]+)'
        match = re.search(r,url)
        if match is None:
            return None
        else:
            return match.group(1)

    async def parse_deviant_url(self, url):
        r = r'(?:http.*://)?(?:www\.)?(?:deviantart\.com/)([^?\s]+)'
        match = re.search(r,url)
        if match is None:
            return None
        else:
            return match.group(1)


    async def rss_twitch(self, channel: discord.TextChannel, name: str, date: datetime.datetime=None, session: ClientSession=None):
        url = 'https://twitchrss.appspot.com/vod/' + name
        feeds = await feed_parse(self.bot, url, 5, session)
        if feeds is None:
            return await self.bot._(channel, "rss.research-timeout")
        if len(feeds.entries) == 0:
            return await self.bot._(channel, "rss.nothing")
        if not date:
            feed: dict = feeds.entries[0]
            r = re.search(r'<img src="([^"]+)" />',feed['summary'])
            img_url = None
            if r is not None:
                img_url = r.group(1)
            obj = RssMessage(
                bot=self.bot,
                feed=FeedObject.unrecorded("twitch", channel.guild.id if channel.guild else None, channel.id),
                url=feed['link'],
                title=feed['title'],
                date=feed['published_parsed'],
                author=feeds.feed['title'].replace("'s Twitch video RSS",""),
                image=img_url,
                channel=name
            )
            return [obj]
        else:
            liste = []
            for feed in feeds.entries:
                if len(liste) > 10:
                    break
                if datetime.datetime(*feed['published_parsed'][:6]) <= date:
                    break
                r = re.search(r'<img src="([^"]+)" />',feed['summary'])
                img_url = None
                if r is not None:
                    img_url = r.group(1)
                obj = RssMessage(
                    bot=self.bot,
                    feed=FeedObject.unrecorded("twitch", channel.guild.id if channel.guild else None, channel.id),
                    url=feed['link'],
                    title=feed['title'],
                    date=feed['published_parsed'],
                    author=feeds.feed['title'].replace("'s Twitch video RSS",""),
                    image=img_url,
                    channel=name
                )
                liste.append(obj)
            liste.reverse()
            return liste

    async def rss_web(self, channel: discord.TextChannel, url: str, date: datetime.datetime=None, session: ClientSession=None):
        "Get the last rss feed from a given url"
        feeds = await feed_parse(self.bot, url, 9, session)
        if feeds is None:
            return await self.bot._(channel, "rss.research-timeout")
        if 'bozo_exception' in feeds.keys() or len(feeds.entries) == 0:
            return await self.bot._(channel, "rss.web-invalid")
        published = None
        for i in ['updated_parsed', 'published_parsed', 'published']:
            if i in feeds.entries[0].keys() and feeds.entries[0][i] is not None:
                published = i
                break
        if published is not None and len(feeds.entries) > 1:
            try:
                while (len(feeds.entries) > 1)  and (feeds.entries[1][published] is not None) and (feeds.entries[0][published] < feeds.entries[1][published]):
                    del feeds.entries[0]
            except KeyError:
                pass
        if not date or published not in ['published_parsed','updated_parsed']:
            feed = feeds.entries[0]
            if published is None:
                datz = 'Unknown'
            else:
                datz = feed[published]
            if 'link' in feed.keys():
                l = feed['link']
            elif 'link' in feeds.keys():
                l = feeds['link']
            else:
                l = url
            if 'author' in feed.keys():
                author = feed['author']
            elif 'author' in feeds.keys():
                author = feeds['author']
            elif 'title' in feeds['feed'].keys():
                author = feeds['feed']['title']
            else:
                author = '?'
            if 'title' in feed.keys():
                title = feed['title']
            elif 'title' in feeds.keys():
                title = feeds['title']
            else:
                title = '?'
            img = None
            r = re.search(r'(http(s?):)([/|.\w\s-])*\.(?:jpe?g|gif|png|webp)', str(feed))
            if r is not None:
                img = r.group(0)
            obj = RssMessage(
                bot=self.bot,
                feed=FeedObject.unrecorded("web", channel.guild.id if channel.guild else None, channel.id),
                url=l,
                title=title,
                date=datz,
                author=author,
                channel=feeds.feed['title'] if 'title' in feeds.feed.keys() else '?',
                image=img)
            return [obj]
        else: # published in ['published_parsed','updated_parsed']
            liste = list()
            for feed in feeds.entries:
                if len(liste)>10:
                    break
                try:
                    datz = feed[published]
                    if feed[published] is None or (datetime.datetime(*feed[published][:6]) - date).total_seconds() < self.min_time_between_posts['web']:
                        break
                    if 'link' in feed.keys():
                        l = feed['link']
                    elif 'link' in feeds.keys():
                        l = feeds['link']
                    else:
                        l = url
                    if 'author' in feed.keys():
                        author = feed['author']
                    elif 'author' in feeds.keys():
                        author = feeds['author']
                    elif 'title' in feeds['feed'].keys():
                        author = feeds['feed']['title']
                    else:
                        author = '?'
                    if 'title' in feed.keys():
                        title = feed['title']
                    elif 'title' in feeds.keys():
                        title = feeds['title']
                    else:
                        title = '?'
                    img = None
                    r = re.search(r'(http(s?):)([/|.\w\s-])*\.(?:jpe?g|gif|png|webp)', str(feed))
                    if r is not None:
                        img = r.group(0)
                    obj = RssMessage(
                        bot=self.bot,
                        feed=FeedObject.unrecorded("web", channel.guild.id if channel.guild else None, channel.id),
                        url=l,
                        title=title,
                        date=datz,
                        author=author,
                        channel=feeds.feed['title'] if 'title' in feeds.feed.keys() else '?',
                        image=img)
                    liste.append(obj)
                except Exception as err:
                    self.bot.dispatch("error", err)
            liste.reverse()
            return liste


    async def rss_deviant(self, guild: discord.Guild, nom: str, date: datetime.datetime=None, session: ClientSession=None):
        url = 'https://backend.deviantart.com/rss.xml?q=gallery%3A'+nom
        feeds = await feed_parse(self.bot, url, 5, session)
        if feeds is None:
            return await self.bot._(guild, "rss.research-timeout")
        if len(feeds.entries) == 0:
            return await self.bot._(guild, "rss.nothing")
        if not date:
            feed = feeds.entries[0]
            img_url = feed['media_content'][0]['url'] if "media_content" in feed else None
            title = re.search(r"DeviantArt: ([^ ]+)'s gallery",feeds.feed['title']).group(1)
            obj = RssMessage(
                bot=self.bot,
                feed=FeedObject.unrecorded("deviant", guild.id if guild else None),
                url=feed['link'],
                title=feed['title'],
                date=feed['published_parsed'],
                author=title,
                image=img_url
            )
            return [obj]
        else:
            liste = []
            for feed in feeds.entries:
                if datetime.datetime(*feed['published_parsed'][:6]) <= date:
                    break
                img_url = feed['media_content'][0]['url'] if "media_content" in feed else None
                title = re.search(r"DeviantArt: ([^ ]+)'s gallery",feeds.feed['title']).group(1)
                obj = RssMessage(
                    bot=self.bot,
                    feed=FeedObject.unrecorded("deviant", guild.id if guild else None),
                    url=feed['link'],
                    title=feed['title'],
                    date=feed['published_parsed'],
                    author=title,
                    image=img_url
                )
                liste.append(obj)
            liste.reverse()
            return liste



    async def create_id(self, feed_type: FeedType):
        "Create a unique ID for a feed, based on its type"
        numb = str(round(time.time()/2)) + str(random.randint(10,99))
        if feed_type == 'yt':
            numb = int('10'+numb)
        elif feed_type == 'tw':
            numb = int('20'+numb)
        elif feed_type == 'web':
            numb = int('30'+numb)
        elif feed_type == 'reddit':
            numb = int('40'+numb)
        elif feed_type == 'mc':
            numb = int('50'+numb)
        elif feed_type == 'twitch':
            numb = int('60'+numb)
        else:
            numb = int('66'+numb)
        return numb

    async def db_get_feed(self, feed_id: int) -> Optional[FeedObject]:
        "Get a rss feed from its ID"
        query = f"SELECT * FROM `{self.table}` WHERE `ID`='{feed_id}'"
        async with self.bot.db_query(query) as query_results:
            liste = list(query_results)
        return FeedObject(liste[0]) if len(liste) > 0 else None

    async def db_get_guild_feeds(self, guild_id: int):
        """Get every feed of a guild"""
        query = f"SELECT * FROM `{self.table}` WHERE `guild`='{guild_id}'"
        async with self.bot.db_query(query) as query_results:
            liste = [FeedObject(result) for result in query_results]
        return liste

    async def db_add_feed(self, guild_id:int, channel_id:int, _type:str, link:str):
        """Add a feed in the database"""
        feed_id = await self.create_id(_type)
        if _type == 'mc':
            form = ''
        else:
            form = await self.bot._(guild_id, f"rss.{_type}-default-flow")
        query = "INSERT INTO `{}` (`ID`, `guild`, `channel`, `type`, `link`, `structure`) VALUES (%(i)s, %(g)s, %(c)s, %(t)s, %(l)s, %(f)s)".format(self.table)
        async with self.bot.db_query(query, { 'i': feed_id, 'g': guild_id, 'c': channel_id, 't': _type, 'l': link, 'f': form }):
            pass
        return feed_id

    async def db_remove_feeds(self, feed_ids: list[int]) -> bool:
        """Remove some feeds from the database"""
        if not all(isinstance(feed_id, int) for feed_id in feed_ids):
            raise ValueError("Feed IDs must be integers")
        query = "DELETE FROM `{}` WHERE ID IN ({})".format(
            self.table,
            ",".join(["%s"] * len(feed_ids))
        )
        async with self.bot.db_query(query, feed_ids, returnrowcount=True) as query_result:
            return query_result > 0

    async def db_enable_feeds(self, feed_ids: list[int], *, enable: bool) -> bool:
        "Enable or disable feeds in the database"
        if not all(isinstance(feed_id, int) for feed_id in feed_ids):
            raise ValueError("Feed IDs must be integers")
        query = f"UPDATE `{self.table}` SET `enabled`=%s WHERE ID IN ({','.join(['%s'] * len(feed_ids))})"
        async with self.bot.db_query(query, (enable, *feed_ids), returnrowcount=True) as query_result:
            return query_result > 0

    async def db_get_all_feeds(self):
        """Get every feed of the database"""
        guild_ids = [
            guild.id
            for guild in self.bot.guilds
            if not await self.bot.check_axobot_presence(guild=guild)
        ]
        query = "SELECT * FROM `{}` WHERE `guild` in ({})".format(self.table,','.join(["'{}'".format(g_id) for g_id in guild_ids]))
        async with self.bot.db_query(query) as query_results:
            liste = [FeedObject(result) for result in query_results]
        return liste

    async def db_get_raws_count(self, get_disabled: bool = False):
        """Get the number of rss feeds"""
        query = f"SELECT COUNT(*) as count FROM `{self.table}`"
        if not get_disabled:
            query += " WHERE `guild` in (" + ','.join(["'{}'".format(x.id) for x in self.bot.guilds]) + ")"
        async with self.bot.db_query(query, fetchone=True) as query_results:
            t = query_results['count']
        return t

    async def db_update_feed(self, feed_id: int, values=None):
        "Update a field values"
        values = values if values is not None else [(None, None)]
        if self.bot.zombie_mode:
            return
        set_query = ', '.join('{}=%s'.format(val[0]) for val in values)
        query = """UPDATE `{t}` SET {v} WHERE `ID`={id}""".format(t=self.table, v=set_query, id=feed_id)
        async with self.bot.db_query(query, (val[1] for val in values)):
            pass

    async def db_increment_errors(self, working_ids: list[int], broken_ids: list[int]) -> int:
        "Increments recent_errors value by 1 for each of these IDs, and set it to 0 for the others"
        if self.bot.zombie_mode:
            return 0
        if working_ids:
            working_ids_list = ', '.join(map(str, working_ids))
            query = f"UPDATE `{self.table}` SET `recent_errors` = 0 WHERE `ID` IN ({working_ids_list})"
            async with self.bot.db_query(query, returnrowcount=True) as query_results:
                self.bot.log.debug("[rss] reset errors for %s feeds", query_results)
        if broken_ids:
            broken_ids_list = ', '.join(map(str, broken_ids))
            query = f"UPDATE `{self.table}` SET `recent_errors` = `recent_errors` + 1 WHERE `ID` IN ({broken_ids_list})"
            async with self.bot.db_query(query, returnrowcount=True) as query_results:
                return query_results

    async def db_set_active_guilds(self, active_guild_ids: list[int]):
        "DEPRECATED - Mark any guild in the list as an active guild, and every other as inactive (ie. the bot has no access to them anymore)"
        if self.bot.zombie_mode:
            return
        ids_list = ', '.join(map(str, active_guild_ids))
        query = f"UPDATE `{self.table}` SET `active_guild` = 0 WHERE `guild` NOT IN ({ids_list})"
        async with self.bot.db_query(query, returnrowcount=True) as query_results:
            self.bot.log.info("[rss] set guild as inactive for %s feeds", query_results)
        query = f"UPDATE `{self.table}` SET `active_guild` = 1 WHERE `guild` IN ({ids_list})"
        async with self.bot.db_query(query, returnrowcount=True) as query_results:
            if query_results:
                self.bot.log.info("[rss] set guild as active for %s feeds", query_results)

    async def db_set_last_refresh(self, feed_ids: list[int]):
        "Update the last_refresh field for the given feed IDs"
        if self.bot.zombie_mode:
            return
        ids_list = ', '.join(map(str, feed_ids))
        query = f"UPDATE `{self.table}` SET `last_refresh` = %s WHERE `ID` IN ({ids_list})"
        async with self.bot.db_query(query, (datetime.datetime.utcnow(),), returnrowcount=True) as query_results:
            self.bot.log.info("[rss] set last refresh for %s feeds", query_results)

    async def send_rss_msg(self, obj: "RssMessage", channel: Union[discord.TextChannel, discord.Thread], roles: list[str], send_stats):
        "Send a RSS message into its Discord channel, with the corresponding mentions"
        t = await obj.create_msg()
        mentions = []
        for item in roles:
            if item == '':
                continue
            if role := channel.guild.get_role(int(item)):
                mentions.append(role)
        if self.bot.zombie_mode:
            return
        allowed_mentions = discord.AllowedMentions(everyone=False, roles=True)
        try:
            if isinstance(t, discord.Embed):
                await channel.send(" ".join(obj.mentions), embed=t, allowed_mentions=allowed_mentions, silent=obj.feed.silent_mention)
            else:
                await channel.send(t, allowed_mentions=allowed_mentions, silent=obj.feed.silent_mention)
            if send_stats:
                if statscog := self.bot.get_cog("BotStats"):
                    statscog.rss_stats['messages'] += 1
        except discord.HTTPException as err:
            self.bot.log.info(f"[send_rss_msg] Cannot send message on channel {channel.id}: {err}")
            self.bot.dispatch("error", err, f"While sending feed {obj.feed.feed_id} on channel {channel.id}")
        except Exception as err:
            self.bot.log.info(f"[send_rss_msg] Cannot send message on channel {channel.id}: {err}")
            self.bot.dispatch("error", err, f"While sending feed {obj.feed.feed_id} on channel {channel.id}")

    async def check_feed(self, feed: FeedObject, session: ClientSession = None, send_stats: bool=False):
        """Check one rss feed and send messages if required
        Return True if the operation was a success"""
        try:
            guild = self.bot.get_guild(feed.guild_id)
            if guild is None:
                self.bot.log.info("[send_rss_msg] Cannot send message on server %s (unknown guild)", feed.guild_id)
                return False
            chan: Union[discord.TextChannel, discord.Thread, None] = guild.get_channel_or_thread(feed.channel_id)
            if chan is None:
                self.bot.log.info("[send_rss_msg] Cannot send message on channel %s (unknown channel)", feed.channel_id)
                self.bot.dispatch("server_warning", ServerWarningType.RSS_UNKNOWN_CHANNEL, guild, channel_id=feed.channel_id, feed_id=feed.feed_id)
                return False
            if feed.link in self.cache:
                objs = self.cache[feed.link]
            else:
                if feed.type == "yt":
                    objs = await self.youtube_rss.get_feed(chan, feed.link, feed.date, session)
                elif feed.type == "tw":
                    objs = await self.twitter_rss.get_feed(chan, feed.link, feed.date)
                else:
                    funct = getattr(self, f"rss_{feed.type}")
                    objs: Union[str, list[RssMessage]] = await funct(chan, feed.link, feed.date, session=session)
                if isinstance(objs, twitter.error.TwitterError):
                    self.twitter_over_capacity = True
                    self.bot.log.warning("[send_rss_msg] Twitter over capacity detected")
                    return False
                self.cache[feed.link] = objs
            if isinstance(objs, twitter.TwitterError):
                await self.bot.get_user(279568324260528128).send(f"[send_rss_msg] twitter error dans `await check_feed(): {objs}`")
                raise objs
            if isinstance(objs, (str, type(None), int)) or len(objs) == 0:
                return True
            elif isinstance(objs, list):
                latest_post_date = None
                for obj in objs[:self.max_messages]:
                    # if the guild was marked as inactive (ie the bot wasn't there in the previous loop),
                    #  mark the feeds as completed but do not send any message, to avoid spamming channels
                    if feed.has_recently_been_refreshed():
                        # if we can't post messages: abort
                        if not chan.permissions_for(guild.me).send_messages:
                            self.bot.dispatch("server_warning", ServerWarningType.RSS_MISSING_TXT_PERMISSION, guild, channel=chan, feed_id=feed.feed_id)
                            return False
                        # same if we need to be able to send embeds
                        if feed.use_embed and not chan.permissions_for(guild.me).embed_links:
                            self.bot.dispatch("server_warning", ServerWarningType.RSS_MISSING_EMBED_PERMISSION, guild, channel=chan, feed_id=feed.feed_id)
                            return False
                        obj.feed = feed
                        obj.fill_embed_data()
                        await obj.fill_mention(guild)
                        await self.send_rss_msg(obj, chan, feed.role_ids, send_stats)
                    latest_post_date = obj.date
                if isinstance(latest_post_date, datetime.datetime):
                    await self.db_update_feed(feed.feed_id, [('date', latest_post_date)],)
                return True
            else:
                return True
        except Exception as err:
            error_msg = f"Erreur rss sur le flux {feed.feed_id} (type {feed.type} - salon {feed.channel_id} - id {feed.feed_id})"
            self.bot.dispatch("error", err, error_msg)
            return False

    async def disabled_feeds_check(self, feeds: list[FeedObject]):
        "Check each passed feed and disable it if it has too many recent errors"
        for feed in feeds:
            if feed.recent_errors >= self.errors_treshold:
                await self.db_update_feed(feed.feed_id, [('enabled', False)])
                self.bot.log.info(f"[rss] Disabled feed {feed.feed_id} (too many errors)")
                if guild := self.bot.get_guild(feed.guild_id):
                    self.bot.dispatch("server_warning", ServerWarningType.RSS_DISABLED_FEED,
                                      guild,
                                      channel_id=feed.channel_id,
                                      feed_id=feed.feed_id
                                      )

    async def main_loop(self, guild_id: int=None):
        "Loop through feeds and do magic things"
        if not self.bot.rss_enabled:
            return
        start = time.time()
        if self.loop_processing:
            return
        if guild_id is None:
            self.bot.log.info("Check RSS lancé")
            self.loop_processing = True
            feeds_list = await self.db_get_all_feeds()
        else:
            self.bot.log.info(f"Check RSS lancé pour le serveur {guild_id}")
            feeds_list = await self.db_get_guild_feeds(guild_id)
        success_ids: list[int] = []
        errors_ids: list[int] = []
        checked_count = 0
        session = ClientSession()
        for feed in feeds_list:
            if not feed.enabled:
                continue
            try:
                if feed.type == 'tw' and self.twitter_over_capacity:
                    continue
                start_time = time.time()
                checked_count += 1
                if feed.type == 'mc':
                    if await self.bot.get_cog('Minecraft').check_feed(feed, send_stats=(guild_id is None)):
                        success_ids.append(feed.feed_id)
                    else:
                        errors_ids.append(feed.feed_id)
                else:
                    if await self.check_feed(feed, session, send_stats=(guild_id is None)):
                        success_ids.append(feed.feed_id)
                    else:
                        errors_ids.append(feed.feed_id)
            except Exception as err:
                self.bot.dispatch("error", err, f"RSS feed {feed.feed_id}")
            end_time = time.time()
            await self._log_rss_feed_time(feed.feed_id, round(end_time - start_time, 3))
            await asyncio.sleep(self.time_between_feeds_check)
        await session.close()
        self.bot.get_cog('Minecraft').feeds.clear()
        elapsed_time = round(time.time() - start)
        desc = [f"**RSS loop done** in {elapsed_time}s ({len(success_ids)}/{checked_count} feeds)"]
        if guild_id is None:
            if statscog := self.bot.get_cog("BotStats"):
                statscog.rss_stats["checked"] = checked_count
                statscog.rss_stats["errors"] = len(errors_ids)
                statscog.rss_stats["time"] = elapsed_time
                statscog.rss_loop_finished = True
            # await self.db_set_active_guilds(set(feed.guild_id for feed in feeds_list))
            await self.db_set_last_refresh(list(feed.feed_id for feed in feeds_list))
        if len(errors_ids) > 0:
            desc.append(f"{len(errors_ids)} errors: {' '.join(str(x) for x in errors_ids)}")
            # update errors count in database
            await self.db_increment_errors(working_ids=success_ids, broken_ids=errors_ids)
            # disable feeds that have too many errors
            await self.disabled_feeds_check([feed for feed in feeds_list if feed.feed_id in errors_ids])
        emb = discord.Embed(description='\n'.join(desc), color=1655066, timestamp=self.bot.utcnow())
        emb.set_author(name=self.bot.user, icon_url=self.bot.user.display_avatar)
        await self.bot.send_embed(emb, url="loop")
        self.bot.log.info(desc[0])
        if len(errors_ids) > 0:
            self.bot.log.warning("[rss] "+desc[1])
        if guild_id is None:
            self.loop_processing = False
        self.twitter_over_capacity = False
        self.cache.clear()

    @tasks.loop(minutes=20)
    async def loop_child(self):
        "Main method that call the loop method once every 20min - considering RSS is enabled and working"
        if not self.bot.rss_enabled:
            return
        if not self.bot.database_online:
            self.bot.log.warning('Base de donnée hors ligne - check rss annulé')
            return
        self.bot.log.info(" Boucle rss commencée !")
        try:
            await self.main_loop()
        except Exception as err:
            self.bot.dispatch("error", err, "RSS main loop")

    @loop_child.before_loop
    async def before_printer(self):
        """Wait until the bot is ready"""
        await self.bot.wait_until_ready()

    @loop_child.error
    async def loop_error(self, error: Exception):
        "When the loop fails"
        self.bot.dispatch("error", error, "RSS main loop has stopped <@279568324260528128>")

    async def _log_rss_feed_time(self, feed_id: int, duration: float):
        "Log the time it took to check a feed"
        if not self.bot.rss_enabled:
            return
        if not self.bot.database_online:
            return
        query = "INSERT INTO `rss_feed_time` (`feed_id`, `duration`, `entity_id`) VALUES (%s, %s, %s)"
        async with self.bot.db_query(query, (feed_id, duration, self.bot.entity_id)):
            pass


    @commands.command(name="rss_loop",hidden=True)
    @commands.check(checks.is_bot_admin)
    async def rss_loop_admin(self, ctx: MyContext, new_state: Literal["start", "stop", "once"]):
        """Manage the rss loop
        new_state can be start, stop or once"""
        if not ctx.bot.database_online:
            emoji = random.choice(["crétin ?","? Tu ferais mieux de fixer tes bugs","?","? :rofl:","?"])
            return await ctx.send("Lol, t'as oublié que la base de donnée était hors ligne " + emoji)
        if new_state == "start":
            try:
                self.loop_child.start() # pylint: disable=no-member
            except RuntimeError:
                await ctx.send("La boucle est déjà en cours !")
            else:
                await ctx.send("Boucle rss relancée !")
        elif new_state == "stop":
            self.loop_child.cancel() # pylint: disable=no-member
            self.bot.log.info(" Boucle rss arrêtée de force par un admin")
            await ctx.send("Boucle rss arrêtée de force !")
        elif new_state == "once":
            if self.loop_processing:
                await ctx.send("Une boucle rss est déjà en cours !")
            else:
                await ctx.send("Et hop ! Une itération de la boucle en cours !")
                self.bot.log.info(" Boucle rss forcée")
                await self.main_loop()

    async def send_log(self, text: str, guild: discord.Guild):
        """Send a log to the logging channel"""
        try:
            emb = discord.Embed(description="[RSS] "+text, color=5366650, timestamp=self.bot.utcnow())
            emb.set_footer(text=guild.name)
            emb.set_author(name=self.bot.user, icon_url=self.bot.user.display_avatar)
            await self.bot.send_embed(emb)
        except Exception as err:
            self.bot.dispatch("error", err)


async def setup(bot):
    await bot.add_cog(Rss(bot))<|MERGE_RESOLUTION|>--- conflicted
+++ resolved
@@ -90,38 +90,12 @@
                             feed_type: Optional[Literal["youtube", "twitter", "twitch", "deviantart", "web"]]):
         """Search the last post of a feed
 
-<<<<<<< HEAD
         ..Example rss last-post https://www.youtube.com/channel/UCZ5XnGb-3t7jCkXdawN2tkA
 
         ..Example rss last-post aureliensama twitter
 
         ..Example rss last-post https://www.twitch.tv/aureliensama twitch
 
-=======
-    @commands.hybrid_group(name="rss")
-    @app_commands.default_permissions(manage_guild=True)
-    @commands.cooldown(2, 15, commands.BucketType.channel)
-    async def rss_main(self, ctx: MyContext):
-        """Search for recent posts, or manage your server RSS feeds
-
-        ..Doc rss.html#rss"""
-        if ctx.subcommand_passed is None:
-            await ctx.send_help(ctx.command)
-
-    @rss_main.command(name="last-post")
-    @app_commands.describe(url="The URL of the feed to search the last post for", feed_type="The type of the feed")
-    @app_commands.rename(feed_type="type")
-    async def rss_last_post(self, ctx: MyContext, url: str,
-                            feed_type: Optional[Literal["youtube", "twitter", "twitch", "deviantart", "web"]]):
-        """Search the last post of a feed
-
-        ..Example rss last-post https://www.youtube.com/channel/UCZ5XnGb-3t7jCkXdawN2tkA
-
-        ..Example rss last-post aureliensama twitter
-
-        ..Example rss last-post https://www.twitch.tv/aureliensama twitch
-
->>>>>>> c2da2aa3
         ..Example rss last-post https://fr-minecraft.net/rss.php web
 
         ..Doc rss.html#see-the-last-post"""
@@ -129,11 +103,7 @@
         if feed_type is None:
             feed_type = await self.get_feed_type_from_url(url)
         if feed_type == "youtube":
-<<<<<<< HEAD
             await self.last_post_youtube(ctx, url.lower())
-=======
-            await self.last_post_youtube(ctx, url)
->>>>>>> c2da2aa3
         elif feed_type == "twitter":
             await self.last_post_twitter(ctx, url)
         elif feed_type == "twitch":
@@ -227,7 +197,6 @@
         if re.match(r'https://(?:www\.)deviantart.com/', user):
             user = await self.parse_deviant_url(user)
         text = await self.rss_deviant(ctx.guild,user)
-<<<<<<< HEAD
         if isinstance(text, str):
             await ctx.send(text)
         else:
@@ -246,8 +215,6 @@
         except client_exceptions.InvalidURL:
             await ctx.send(await self.bot._(ctx.channel, "rss.invalid-link"))
             return
-=======
->>>>>>> c2da2aa3
         if isinstance(text, str):
             await ctx.send(text)
         else:
@@ -258,32 +225,12 @@
             else:
                 await ctx.send(obj)
 
-<<<<<<< HEAD
 
     @commands.hybrid_group(name="rss")
     @app_commands.default_permissions(manage_guild=True)
     @commands.cooldown(2, 15, commands.BucketType.channel)
     async def rss_main(self, ctx: MyContext):
         """Search for recent posts, or manage your server RSS feeds
-=======
-    async def request_web(self, ctx: MyContext, link: str):
-        "Search for the last post of a web feed"
-        link = web_link.get(link, link)
-        try:
-            text = await self.rss_web(ctx.channel,link)
-        except client_exceptions.InvalidURL:
-            await ctx.send(await self.bot._(ctx.channel, "rss.invalid-link"))
-            return
-        if isinstance(text, str):
-            await ctx.send(text)
-        else:
-            form = await self.bot._(ctx.channel, "rss.web-form-last")
-            obj = await text[0].create_msg(form)
-            if isinstance(obj,discord.Embed):
-                await ctx.send(embed=obj)
-            else:
-                await ctx.send(obj)
->>>>>>> c2da2aa3
 
         ..Doc rss.html#rss"""
         if ctx.subcommand_passed is None:
@@ -869,11 +816,7 @@
         ..Doc rss.html#move-a-feed"""
         input_feed_id = int(feed) if feed is not None and feed.isnumeric() else None
         if channel is None:
-<<<<<<< HEAD
             channel = ctx.channel
-=======
-                channel = ctx.channel
->>>>>>> c2da2aa3
         try:
             try:
                 feeds_ids = await self.ask_rss_id(
