<<<<<<< HEAD
import aiohttp
import typing
import html
import isbnlib
from discord.ext import commands
from utils import Zbot, MyContext
=======
import html
import typing

import aiohttp
import discord
import isbnlib
from discord.ext import commands
from libs.classes import MyContext, Zbot
>>>>>>> beb1d94b


class ISBN(commands.Converter):

    async def convert(self, ctx: MyContext, argument: str) -> int:
        # if argument.isnumeric() and (len(argument)==10 or len(argument)==13):
        #     return int(argument)
        if isbnlib.notisbn(argument):
            raise commands.errors.BadArgument('Invalid ISBN: '+argument)
        return isbnlib.get_canonical_isbn(argument)


class Library(commands.Cog):

    def __init__(self, bot: Zbot):
        self.bot = bot
        self.file = 'library'
        self.tables = ['librarystats_beta', 'library_beta'] if bot.beta else ['librarystats', 'library']
        self.cache = dict()
<<<<<<< HEAD

    async def on_ready(self):
        self.tables = ['librarystats_beta', 'library_beta'] if self.bot.beta else ['librarystats', 'library']

    async def db_add_search(self, ISBN: int, name: str):
        cnx = self.bot.cnx_frm
        cursor = cnx.cursor()
        current_timestamp = self.bot.utcnow()
        query = "INSERT INTO `{}` (`ISBN`,`name`,`count`) VALUES (%(i)s, %(n)s, 1) ON DUPLICATE KEY UPDATE count = `count` + 1, last_update = %(l)s;".format(self.tables[0])
        cursor.execute(query, {'i': ISBN, 'n': name, 'l': current_timestamp})
        cnx.commit()
        cursor.close()

=======

    async def on_ready(self):
        self.tables = ['librarystats_beta', 'library_beta'] if self.bot.beta else ['librarystats', 'library']

    async def db_add_search(self, isbn: int, name: str):
        current_timestamp = self.bot.utcnow()
        query = "INSERT INTO `{}` (`ISBN`,`name`,`count`) VALUES (%(i)s, %(n)s, 1) ON DUPLICATE KEY UPDATE count = `count` + 1, last_update = %(l)s;".format(self.tables[0])
        async with self.bot.db_query(query, {'i': isbn, 'n': name, 'l': current_timestamp}):
            pass

>>>>>>> beb1d94b
    async def search_book(self, isbn: int, keywords: str, language: str = None) -> dict:
        """Search a book from its ISBN"""
        keywords = keywords.replace(' ', '+')
        if language == 'fr':
            language = None
        url = f'https://www.googleapis.com/books/v1/volumes?q={keywords}'
        if isbn is not None:
            url += f'+isbn:{isbn}' if len(keywords) > 0 else f'_isbn:{isbn}'
        if language is not None:
            url += f'&langRestrict={language}'
        url += '&country=FR'
        async with aiohttp.ClientSession() as session:
            async with session.get(url) as resp:
                resp = await resp.json()
        if 'items' in resp.keys():
            return resp['items'][0]
        if language is not None:
            return await self.search_book(isbn, keywords)
        return None
<<<<<<< HEAD
    
=======

>>>>>>> beb1d94b
    async def isbn_from_words(self, keywords: str) -> typing.Optional[str]:
        """Get the ISBN of a book from some keywords"""
        url = "https://www.googleapis.com/books/v1/volumes?maxResults=1&q=" + html.escape(keywords.replace(' ', '+'))
        async with aiohttp.ClientSession() as session:
            async with session.get(url) as resp:
                resp = await resp.json()
        if 'items' in resp.keys():
            return resp['items'][0]['volumeInfo']['industryIdentifiers'][-1]['identifier']
        return None

    async def search_book_2(self, isbn: str, keywords: str) -> dict:
        if isbn is None:
            if keywords is None:
                raise ValueError
            info = self.cache.get(keywords, None)
            if info is not None:
                return info
            try:
                isbn = isbnlib.isbn_from_words(keywords)
<<<<<<< HEAD
            except isbnlib.dev._exceptions.ISBNLibHTTPError:
=======
            except isbnlib.ISBNLibException:
>>>>>>> beb1d94b
                isbn = await self.isbn_from_words(keywords)
            if isbn is None:
                return
        info = dict()
        for key in ['wiki', 'default', 'openl', 'goob']:
            try:
                i = isbnlib.meta(isbn, service=key)
<<<<<<< HEAD
            except (isbnlib.dev._exceptions.DataNotFoundAtServiceError, isbnlib.dev._exceptions.ISBNLibHTTPError, isbnlib.dev._exceptions.RecordMappingError):
=======
            except isbnlib.ISBNLibException:
>>>>>>> beb1d94b
                continue
            if i is not None and len(i) > 0:
                info.update({
                    'title': i['Title'],
                    'authors': i['Authors']
                })
                if i['Year']:
                    info['publication'] = i['Year']
                if i['Publisher']:
                    info['publisher'] = i['Publisher']
                if 'language' not in info and len(i['Language']) > 0:
                    info['language'] = i['Language']
        if len(info) > 0:
            co = isbnlib.cover(isbn)
            if 'thumbnail' in co:
                info['cover'] = co['thumbnail']
            info['isbn'] = isbn
        info = None if len(info) == 0 else info
        self.cache[keywords] = info
        return info

    @commands.group(name="book", aliases=['bookstore'])
    async def book_main(self, ctx: MyContext):
        """Search for a book and manage your library
        
        ..Doc miscellaneous.html#book"""
        if ctx.subcommand_passed is None:
            await self.bot.get_cog('Help').help_command(ctx, ['book'])

    @book_main.command(name="search", aliases=["book"])
    @commands.cooldown(5, 60, commands.BucketType.guild)
<<<<<<< HEAD
    async def book_search(self, ctx: MyContext, ISBN: typing.Optional[ISBN], *, keywords: str = ''):
=======
    async def book_search(self, ctx: MyContext, isbn: typing.Optional[ISBN], *, keywords: str = ''):
>>>>>>> beb1d94b
        """Search from a book from its ISBN or search terms
        
        ..Example book search Percy Jackson

        ..Example book search 9781119688037

        ..Doc miscellaneous.html#search-by-isbn"""
        keywords = keywords.replace('-', '')
        while '  ' in keywords:
            keywords = keywords.replace('  ', ' ')
        try:
<<<<<<< HEAD
            book = await self.search_book_2(ISBN, keywords)
        except isbnlib.dev._exceptions.ISBNLibHTTPError:
            await ctx.send(await self.bot._(ctx.channel, "library", "rate-limited") + " :confused:")
            return
        if book is None:
            return await ctx.send(await self.bot._(ctx.channel, 'library', 'no-found'))
        unknown = await self.bot._(ctx.channel, 'library', 'unknown')
        authors = [x for x in book.get('authors', list()) if x] # filter empty string and other weird things
        if ctx.can_send_embed:
            thumb = book.get('cover', '')
            emb = await self.bot.get_cog('Embeds').Embed(title=book['title'], thumbnail=thumb, color=5301186).create_footer(ctx)
            if authors:
                t = await self.bot._(ctx.channel, 'library', 'author' if len(authors) <= 1 else 'authors')
                t = t.capitalize()
                emb.add_field(t, '\n'.join(authors))
            # Publisher
            publisher = (await self.bot._(ctx.channel, 'library', 'publisher')).capitalize()
            emb.add_field(publisher, book.get('publisher', unknown))
            # ISBN
            emb.add_field('ISBN', book['isbn'], True)
            # Publication year
            publication = (await self.bot._(ctx.channel, 'library', 'year')).capitalize()
            emb.add_field(publication, book.get('publication', unknown), True)
            # Language
            if 'language' in book:
                lang = (await self.bot._(ctx.channel, 'library', 'language')).capitalize()
                emb.add_field(lang, book['language'], True)
            await ctx.send(embed=emb)
        else:
            auth = '\n'.join(authors) if authors else unknown
            authors = (await self.bot._(ctx.channel, 'library', 'author' if len(authors) <= 1 else 'authors')).capitalize()
            title = (await self.bot._(ctx.channel, 'library', 'title')).capitalize()
            publisher = (await self.bot._(ctx.channel, 'library', 'publisher')).capitalize()
            publication = (await self.bot._(ctx.channel, 'library', 'year')).capitalize()
            lang = (await self.bot._(ctx.channel, 'library', 'language')).capitalize()
=======
            book = await self.search_book_2(isbn, keywords)
        except isbnlib.dev._exceptions.ISBNLibHTTPError:
            await ctx.send(await self.bot._(ctx.channel, "library.rate-limited") + " :confused:")
            return
        if book is None:
            return await ctx.send(await self.bot._(ctx.channel, 'library.none-found'))
        unknown = await self.bot._(ctx.channel, 'library.unknown')
        authors = [x for x in book.get('authors', list()) if x] # filter empty string and other weird things
        if ctx.can_send_embed:
            emb = discord.Embed(title=book['title'], color=5301186)
            emb.set_thumbnail(url=book.get('cover', ''))
            emb.set_footer(text=ctx.author, icon_url=ctx.author.display_avatar)

            if authors:
                t = await self.bot._(ctx.channel, 'library.author' if len(authors) <= 1 else 'authors')
                t = t.capitalize()
                emb.add_field(name=t, value='\n'.join(authors)  )
            # Publisher
            publisher = (await self.bot._(ctx.channel, 'library.publisher')).capitalize()
            emb.add_field(name=publisher, value=book.get('publisher', unknown))
            # ISBN
            emb.add_field(name='ISBN', value=book['isbn'], inline=False)
            # Publication year
            publication = (await self.bot._(ctx.channel, 'library.year')).capitalize()
            emb.add_field(name=publication, value=book.get('publication', unknown))
            # Language
            if 'language' in book:
                lang = (await self.bot._(ctx.channel, 'library.language')).capitalize()
                emb.add_field(name=lang, value=book['language'])
            await ctx.send(embed=emb)
        else:
            auth = '\n'.join(authors) if authors else unknown
            authors = (await self.bot._(ctx.channel, 'library.author' if len(authors) <= 1 else 'authors')).capitalize()
            title = (await self.bot._(ctx.channel, 'library.title')).capitalize()
            publisher = (await self.bot._(ctx.channel, 'library.publisher')).capitalize()
            publication = (await self.bot._(ctx.channel, 'library.year')).capitalize()
            lang = (await self.bot._(ctx.channel, 'library.language')).capitalize()
>>>>>>> beb1d94b
            txt = f"**{title}:** {book.get('title', unknown)}\n**{authors}:** {auth}\n**ISBN:** {book['isbn']}\n**{publisher}:** {book.get('publisher', unknown)}\n**{publication}:** {book.get('publication', unknown)}\n**{lang}:** {book.get('language', unknown)}"
            await ctx.send(txt)
        await self.db_add_search(book['isbn'], book['title'])


def setup(bot):
    bot.add_cog(Library(bot))<|MERGE_RESOLUTION|>--- conflicted
+++ resolved
@@ -1,11 +1,3 @@
-<<<<<<< HEAD
-import aiohttp
-import typing
-import html
-import isbnlib
-from discord.ext import commands
-from utils import Zbot, MyContext
-=======
 import html
 import typing
 
@@ -14,7 +6,6 @@
 import isbnlib
 from discord.ext import commands
 from libs.classes import MyContext, Zbot
->>>>>>> beb1d94b
 
 
 class ISBN(commands.Converter):
@@ -34,21 +25,6 @@
         self.file = 'library'
         self.tables = ['librarystats_beta', 'library_beta'] if bot.beta else ['librarystats', 'library']
         self.cache = dict()
-<<<<<<< HEAD
-
-    async def on_ready(self):
-        self.tables = ['librarystats_beta', 'library_beta'] if self.bot.beta else ['librarystats', 'library']
-
-    async def db_add_search(self, ISBN: int, name: str):
-        cnx = self.bot.cnx_frm
-        cursor = cnx.cursor()
-        current_timestamp = self.bot.utcnow()
-        query = "INSERT INTO `{}` (`ISBN`,`name`,`count`) VALUES (%(i)s, %(n)s, 1) ON DUPLICATE KEY UPDATE count = `count` + 1, last_update = %(l)s;".format(self.tables[0])
-        cursor.execute(query, {'i': ISBN, 'n': name, 'l': current_timestamp})
-        cnx.commit()
-        cursor.close()
-
-=======
 
     async def on_ready(self):
         self.tables = ['librarystats_beta', 'library_beta'] if self.bot.beta else ['librarystats', 'library']
@@ -59,7 +35,6 @@
         async with self.bot.db_query(query, {'i': isbn, 'n': name, 'l': current_timestamp}):
             pass
 
->>>>>>> beb1d94b
     async def search_book(self, isbn: int, keywords: str, language: str = None) -> dict:
         """Search a book from its ISBN"""
         keywords = keywords.replace(' ', '+')
@@ -79,11 +54,7 @@
         if language is not None:
             return await self.search_book(isbn, keywords)
         return None
-<<<<<<< HEAD
-    
-=======
 
->>>>>>> beb1d94b
     async def isbn_from_words(self, keywords: str) -> typing.Optional[str]:
         """Get the ISBN of a book from some keywords"""
         url = "https://www.googleapis.com/books/v1/volumes?maxResults=1&q=" + html.escape(keywords.replace(' ', '+'))
@@ -103,11 +74,7 @@
                 return info
             try:
                 isbn = isbnlib.isbn_from_words(keywords)
-<<<<<<< HEAD
-            except isbnlib.dev._exceptions.ISBNLibHTTPError:
-=======
             except isbnlib.ISBNLibException:
->>>>>>> beb1d94b
                 isbn = await self.isbn_from_words(keywords)
             if isbn is None:
                 return
@@ -115,11 +82,7 @@
         for key in ['wiki', 'default', 'openl', 'goob']:
             try:
                 i = isbnlib.meta(isbn, service=key)
-<<<<<<< HEAD
-            except (isbnlib.dev._exceptions.DataNotFoundAtServiceError, isbnlib.dev._exceptions.ISBNLibHTTPError, isbnlib.dev._exceptions.RecordMappingError):
-=======
             except isbnlib.ISBNLibException:
->>>>>>> beb1d94b
                 continue
             if i is not None and len(i) > 0:
                 info.update({
@@ -151,11 +114,7 @@
 
     @book_main.command(name="search", aliases=["book"])
     @commands.cooldown(5, 60, commands.BucketType.guild)
-<<<<<<< HEAD
-    async def book_search(self, ctx: MyContext, ISBN: typing.Optional[ISBN], *, keywords: str = ''):
-=======
     async def book_search(self, ctx: MyContext, isbn: typing.Optional[ISBN], *, keywords: str = ''):
->>>>>>> beb1d94b
         """Search from a book from its ISBN or search terms
         
         ..Example book search Percy Jackson
@@ -167,43 +126,6 @@
         while '  ' in keywords:
             keywords = keywords.replace('  ', ' ')
         try:
-<<<<<<< HEAD
-            book = await self.search_book_2(ISBN, keywords)
-        except isbnlib.dev._exceptions.ISBNLibHTTPError:
-            await ctx.send(await self.bot._(ctx.channel, "library", "rate-limited") + " :confused:")
-            return
-        if book is None:
-            return await ctx.send(await self.bot._(ctx.channel, 'library', 'no-found'))
-        unknown = await self.bot._(ctx.channel, 'library', 'unknown')
-        authors = [x for x in book.get('authors', list()) if x] # filter empty string and other weird things
-        if ctx.can_send_embed:
-            thumb = book.get('cover', '')
-            emb = await self.bot.get_cog('Embeds').Embed(title=book['title'], thumbnail=thumb, color=5301186).create_footer(ctx)
-            if authors:
-                t = await self.bot._(ctx.channel, 'library', 'author' if len(authors) <= 1 else 'authors')
-                t = t.capitalize()
-                emb.add_field(t, '\n'.join(authors))
-            # Publisher
-            publisher = (await self.bot._(ctx.channel, 'library', 'publisher')).capitalize()
-            emb.add_field(publisher, book.get('publisher', unknown))
-            # ISBN
-            emb.add_field('ISBN', book['isbn'], True)
-            # Publication year
-            publication = (await self.bot._(ctx.channel, 'library', 'year')).capitalize()
-            emb.add_field(publication, book.get('publication', unknown), True)
-            # Language
-            if 'language' in book:
-                lang = (await self.bot._(ctx.channel, 'library', 'language')).capitalize()
-                emb.add_field(lang, book['language'], True)
-            await ctx.send(embed=emb)
-        else:
-            auth = '\n'.join(authors) if authors else unknown
-            authors = (await self.bot._(ctx.channel, 'library', 'author' if len(authors) <= 1 else 'authors')).capitalize()
-            title = (await self.bot._(ctx.channel, 'library', 'title')).capitalize()
-            publisher = (await self.bot._(ctx.channel, 'library', 'publisher')).capitalize()
-            publication = (await self.bot._(ctx.channel, 'library', 'year')).capitalize()
-            lang = (await self.bot._(ctx.channel, 'library', 'language')).capitalize()
-=======
             book = await self.search_book_2(isbn, keywords)
         except isbnlib.dev._exceptions.ISBNLibHTTPError:
             await ctx.send(await self.bot._(ctx.channel, "library.rate-limited") + " :confused:")
@@ -241,7 +163,6 @@
             publisher = (await self.bot._(ctx.channel, 'library.publisher')).capitalize()
             publication = (await self.bot._(ctx.channel, 'library.year')).capitalize()
             lang = (await self.bot._(ctx.channel, 'library.language')).capitalize()
->>>>>>> beb1d94b
             txt = f"**{title}:** {book.get('title', unknown)}\n**{authors}:** {auth}\n**ISBN:** {book['isbn']}\n**{publisher}:** {book.get('publisher', unknown)}\n**{publication}:** {book.get('publication', unknown)}\n**{lang}:** {book.get('language', unknown)}"
             await ctx.send(txt)
         await self.db_add_search(book['isbn'], book['title'])
