--- conflicted
+++ resolved
@@ -1,10 +1,3 @@
-<<<<<<< HEAD
-import discord
-import datetime
-import json
-from discord.ext import commands
-from utils import Zbot, MyContext
-=======
 import datetime
 import json
 from random import randint
@@ -14,7 +7,6 @@
 from discord.ext import commands
 from libs.classes import MyContext, Zbot
 from libs.formatutils import FormatUtils
->>>>>>> 7085dae6
 
 data = {
     "fr": {
@@ -56,20 +48,11 @@
 }
 
 class BotEvents(commands.Cog):
-<<<<<<< HEAD
-=======
     "Cog related to special bot events (like Halloween and Christmas)"
->>>>>>> 7085dae6
 
     def __init__(self, bot: Zbot):
         self.bot = bot
         self.file = "bot_events"
-<<<<<<< HEAD
-        self.current_event: str = None
-        self.current_event_data: dict = {}
-        self.current_event_id: str = None
-        self.updateCurrentEvent()
-=======
         self.hourly_reward = [3, 19]
         self.current_event: str = None
         self.current_event_data: dict = {}
@@ -79,35 +62,22 @@
         self.coming_event_data: dict = {}
         self.coming_event_id: str = None
         self.update_current_event()
->>>>>>> 7085dae6
 
     def update_current_event(self):
         "Update class attributes with the new/incoming bot events if needed"
         today = datetime.date.today()
-<<<<<<< HEAD
-        with open("events-list.json", 'r') as f:
-            events = json.load(f)
-=======
         with open("events-list.json", 'r', encoding='utf-8') as file:
             events = json.load(file)
->>>>>>> 7085dae6
         self.current_event = None
         self.current_event_data = {}
         self.current_event_id = None
         for ev_id, ev_data in events.items():
             ev_data["begin"] = datetime.datetime.strptime(
-<<<<<<< HEAD
-                ev_data["begin"], "%Y-%m-%d")
-            ev_data["end"] = datetime.datetime.strptime(
-                ev_data["end"], "%Y-%m-%d")
-            if ev_data["begin"].date() <= today and ev_data["end"].date() >= today:
-=======
                 ev_data["begin"], "%Y-%m-%d").replace(tzinfo=datetime.timezone.utc)
             ev_data["end"] = datetime.datetime.strptime(
                 ev_data["end"], "%Y-%m-%d").replace(tzinfo=datetime.timezone.utc)
 
             if ev_data["begin"].date() <= today <= ev_data["end"].date():
->>>>>>> 7085dae6
                 self.current_event = ev_data["type"]
                 self.current_event_data = ev_data
                 self.current_event_id = ev_id
@@ -126,46 +96,6 @@
     @events_main.command(name="info")
     async def event_info(self, ctx: MyContext):
         """Get info about the current event"""
-<<<<<<< HEAD
-        events_desc = await self.bot._(ctx.channel, "bot_events", "events-desc")
-        current_event = self.current_event_id
-        if current_event in events_desc.keys():
-            # Title
-            try:
-                title = (await self.bot._(ctx.channel, "bot_events", "events-title"))[current_event]
-            except:
-                title = self.current_event
-            # Begin/End dates
-            nice_date = self.bot.get_cog("TimeUtils").date
-            lang = await self.bot._(ctx.channel, "current_lang", "current")
-            begin = await nice_date(self.current_event_data["begin"], lang, year=True, digital=True, hour=False)
-            end = await nice_date(self.current_event_data["end"], lang, year=True, digital=True, hour=False)
-            if ctx.can_send_embed:
-                fields = [
-                    {"name": (await self.bot._(ctx.channel, "keywords", "beginning")).capitalize(),
-                     "value": begin,
-                     "inline": True
-                     },
-                    {"name": (await self.bot._(ctx.channel, "keywords", "end")).capitalize(),
-                     "value": end,
-                     "inline": True
-                     }]
-                # Prices to win
-                prices = await self.bot._(ctx.channel, "bot_events", "events-prices")
-                if current_event in prices.keys():
-                    points = await self.bot._(ctx.channel, "bot_events", "points")
-                    prices = [f"**{k} {points}:** {v}" for k,
-                              v in prices[current_event].items()]
-                    fields.append({"name": await self.bot._(ctx.channel, "bot_events", "events-price-title"), "value": "\n".join(prices)})
-                emb = self.bot.get_cog("Embeds").Embed(title=title, desc=events_desc[current_event], fields=fields,
-                                                      image=self.current_event_data["icon"], color=self.current_event_data["color"])
-                #e = discord.Embed().from_dict(emb.to_dict())
-                await ctx.send(embed=emb)
-            else:
-                txt = f"**{title}**\n\n{events_desc[current_event]}"
-                txt += "\n\n__{}:__ {}".format((await self.bot._(ctx.channel, "keywords", "beginning")).capitalize(), begin)
-                txt += "\n__{}:__ {}".format((await self.bot._(ctx.channel, "keywords", "end")).capitalize(), end)
-=======
         current_event = self.current_event_id
         lang = await self.bot._(ctx.channel, '_used_locale')
         lang = 'en' if lang not in ('en', 'fr') else lang
@@ -209,31 +139,22 @@
                 __{(await self.bot._(ctx.channel, "misc.beginning")).capitalize()}:__ {begin}
                 __{(await self.bot._(ctx.channel, "misc.end")).capitalize()}:__ {end}
                 """
->>>>>>> 7085dae6
                 await ctx.send(txt)
         elif self.coming_event_data:
             date = f"<t:{self.coming_event_data['begin'].timestamp():.0f}>"
             await ctx.send(await self.bot._(ctx.channel, "bot_events.soon", date=date))
         else:
-<<<<<<< HEAD
-            await ctx.send(events_desc["nothing"])
-=======
             await ctx.send(await self.bot._(ctx.channel, "bot_events.nothing-desc"))
->>>>>>> 7085dae6
 
     @events_main.command(name="rank")
     async def events_rank(self, ctx: MyContext, user: discord.User = None):
         """Watch how many xp you already have
         Events points are reset after each event"""
         current_event = self.current_event_id
-<<<<<<< HEAD
-        events_desc = await self.bot._(ctx.channel, "bot_events", "events-desc")
-=======
         lang = await self.bot._(ctx.channel, '_used_locale')
         lang = 'en' if lang not in ('en', 'fr') else lang
         events_desc = data[lang]['events-desc']
 
->>>>>>> 7085dae6
         if not current_event in events_desc.keys():
             await ctx.send(await self.bot._(ctx.channel, "bot_events.nothing-desc"))
             return
@@ -241,11 +162,7 @@
             user = ctx.author
         user_rank_query = await self.bot.get_cog("Utilities").get_eventsPoints_rank(user.id)
         if user_rank_query is None:
-<<<<<<< HEAD
-            user_rank = await self.bot._(ctx.channel, "bot_events", "unclassed")
-=======
             user_rank = await self.bot._(ctx.channel, "bot_events.unclassed")
->>>>>>> 7085dae6
             points = 0
         else:
             total_ranked = await self.bot.get_cog("Utilities").get_eventsPoints_nbr()
@@ -253,45 +170,17 @@
                 user_rank = "{}/{}".format(
                     user_rank_query['rank'], total_ranked)
             else:
-<<<<<<< HEAD
-                user_rank = await self.bot._(ctx.channel, "bot_events", "unclassed")
-            points = user_rank_query["events_points"]
-        title = await self.bot._(ctx.channel, "bot_events", "rank-title")
-        prices = await self.bot._(ctx.channel, "bot_events", "events-prices")
-        if current_event in prices.keys():
-            emojis = self.bot.get_cog("Emojis").customEmojis["green_check"], self.bot.get_cog("Emojis").customEmojis["red_cross"]
-=======
                 user_rank = await self.bot._(ctx.channel, "bot_events.unclassed")
             points = user_rank_query["events_points"]
         title = await self.bot._(ctx.channel, "bot_events.rank-title")
         prices = await self.bot._(ctx.channel, "bot_events.events-prices")
         if current_event in prices.keys():
             emojis = self.bot.get_cog("Emojis").customs["green_check"], self.bot.get_cog("Emojis").customs["red_cross"]
->>>>>>> 7085dae6
             p = list()
             for k, v in prices[current_event].items():
                 emoji = emojis[0] if int(k) <= points else emojis[1]
                 p.append(f"{emoji}{min(points,int(k))}/{k}: {v}")
             prices = "\n".join(p)
-<<<<<<< HEAD
-            objectives_title = await self.bot._(ctx.channel, "bot_events", "objectives")
-        else:
-            prices = ""
-            objectives_title = ""
-        rank_total = await self.bot._(ctx.channel, "bot_events", "rank-total")
-        rank_global = await self.bot._(ctx.channel, "bot_events", "rank-global")
-
-        if ctx.can_send_embed:
-            fields = list()
-            if objectives_title != "":
-                fields.append({"name": objectives_title, "value": prices})
-            fields.append(
-                {"name": rank_total, "value": str(points), "inline": True})
-            fields.append(
-                {"name": rank_global, "value": user_rank, "inline": True})
-            desc = await self.bot._(ctx.channel, "bot_events", "xp-howto")
-            emb = self.bot.get_cog("Embeds").Embed(title=title, desc=desc, fields=fields, color=4254055, author_name=str(user), author_icon=str(user.display_avatar.replace(static_format="png", size=32)))
-=======
             objectives_title = await self.bot._(ctx.channel, "bot_events.objectives")
         else:
             prices = ""
@@ -308,18 +197,10 @@
                 emb.add_field(name=objectives_title, value=prices, inline=False)
             emb.add_field(name=rank_total, value=str(points))
             emb.add_field(name=rank_global, value=user_rank)
->>>>>>> 7085dae6
             await ctx.send(embed=emb)
         else:
             msg = f"**{title}** ({user})"
             if objectives_title != "":
-<<<<<<< HEAD
-                msg += "\n\n__{}:__\n{}".format(objectives_title, prices)
-            msg += "\n\n__{}:__ {}\n__{}:__ {}".format(
-                rank_total, str(points), rank_global, user_rank)
-            await ctx.send(msg)
-
-=======
                 msg += f"\n\n__{objectives_title}:__\n{prices}"
             msg += f"\n\n__{rank_total}:__ {points}\n__{rank_global}:__ {user_rank}"
             await ctx.send(msg)
@@ -363,7 +244,6 @@
         else:
             await ctx.send(txt)
 
->>>>>>> 7085dae6
 
 def setup(bot):
     bot.add_cog(BotEvents(bot))