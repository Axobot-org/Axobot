<<<<<<< HEAD
import discord
import re
import inspect
import json
import copy
from typing import List
from discord.ext import commands
from utils import Zbot, MyContext


class Help(commands.Cog):

=======
import copy
import inspect
import json
from typing import List

import discord
from discord.ext import commands
from libs.classes import MyContext, Zbot


class Help(commands.Cog):

>>>>>>> beb1d94b
    def __init__(self, bot: Zbot):
        self.bot = bot
        self.file = "aide"
        self.old_cmd = bot.remove_command("help")
        self.help_color = 8311585
        self.help_color_DM = 14090153
        self.doc_url = "https://zbot.readthedocs.io/en/latest/"
        with open('fcts/help.json', 'r') as file:
            self.commands_list = json.load(file)
<<<<<<< HEAD
    
    def cog_unload(self):
        self.bot.remove_command("help")
        self.bot.add_command(self.old_cmd)

=======

    def cog_unload(self):
        self.bot.remove_command("help")
        self.bot.add_command(self.old_cmd)

>>>>>>> beb1d94b
    @commands.command(name="welcome", aliases=['bvn', 'bienvenue', 'leave'])
    @commands.cooldown(10, 30, commands.BucketType.channel)
    async def bvn_help(self, ctx: MyContext):
        """Help on setting up welcome / leave messages

..Doc infos.html#welcome-message"""
<<<<<<< HEAD
        prefix = await self.bot.get_prefix(ctx.message)
        if type(prefix) == list:
            prefix = prefix[-1]
        await ctx.send(await self.bot.get_cog('Languages').tr(ctx.guild, 'bvn', 'aide', p=prefix))
=======
        prefix = await self.bot.prefix_manager.get_prefix(ctx.guild)
        await ctx.send(await self.bot._(ctx.guild, "welcome.help", p=prefix))
>>>>>>> beb1d94b

    @commands.command(name="about", aliases=["botinfos", "botinfo"])
    @commands.cooldown(7, 30, commands.BucketType.user)
    async def infos(self, ctx: MyContext):
        """Information about the bot

..Doc infos.html#about"""
        urls = ""
<<<<<<< HEAD
        tr = self.bot.get_cog("Languages").tr
        for e, url in enumerate(['http://discord.gg/N55zY88', 'https://zrunner.me/invitezbot', 'https://zbot.rtfd.io/', 'https://twitter.com/z_runnerr', 'https://zrunner.me/zbot-faq', 'https://zrunner.me/zbot-privacy.pdf']):
            urls += "\n:arrow_forward: " + await tr(ctx.channel, 'infos', f'about-{e}') + " <" + url + ">"
        msg = await tr(ctx.channel, 'infos', 'about-main', mention=ctx.bot.user.mention, links=urls)
        if ctx.can_send_embed:
            await ctx.send(embed=self.bot.get_cog("Embeds").Embed(desc=msg, color=16298524))
=======
        for e, url in enumerate(['http://discord.gg/N55zY88', 'https://zrunner.me/invitezbot', 'https://zbot.rtfd.io/', 'https://twitter.com/z_runnerr', 'https://zrunner.me/zbot-faq', 'https://zrunner.me/zbot-privacy.pdf']):
            urls += "\n:arrow_forward: " + await self.bot._(ctx.channel, f"info.about-{e}") + " <" + url + ">"
        msg = await self.bot._(ctx.channel, "info.about-main", mention=ctx.bot.user.mention, links=urls)
        if ctx.can_send_embed:
            await ctx.send(embed=discord.Embed(description=msg, color=16298524))
>>>>>>> beb1d94b
        else:
            await ctx.send(msg)

    @commands.command(name="help")
    @commands.cooldown(1, 5, commands.BucketType.user)
<<<<<<< HEAD
    async def help_cmd(self, ctx: MyContext, *commands: str):
=======
    @commands.cooldown(10, 30, commands.BucketType.guild)
    async def help_cmd(self, ctx: MyContext, *args: str):
>>>>>>> beb1d94b
        """Shows this message
Enable "Embed Links" permission for better rendering

..Example help

..Example help info

..Example help rss embed

..Doc infos.html#help"""
        try:
<<<<<<< HEAD
            # commands = [x.replace('@everyone','@​everyone').replace('@here','@​here') for x in commands]
            if len(commands) == 0:
                await self.help_command(ctx)
            else:
                await self.help_command(ctx, commands)
        except discord.errors.Forbidden:
            pass
        except Exception as e:
            await self.bot.get_cog("Errors").on_error(e, ctx)
            if len(commands) == 0:
                await self._default_help_command(ctx)
            else:
                await self._default_help_command(ctx, commands)
=======
            # args = [x.replace('@everyone','@​everyone').replace('@here','@​here') for x in args]
            if len(args) == 0:
                await self.help_command(ctx)
            else:
                await self.help_command(ctx, args)
        except discord.errors.Forbidden:
            pass
        except Exception as err:
            await self.bot.get_cog("Errors").on_error(err, ctx)
            if len(args) == 0:
                await self._default_help_command(ctx)
            else:
                await self._default_help_command(ctx, args)
>>>>>>> beb1d94b

    async def help_command(self, ctx: MyContext, commands=()):
        """Main command for the creation of the help message
If the bot can't send the new command format, it will try to send the old one."""
        async with ctx.channel.typing():
<<<<<<< HEAD
            destination = None
            if ctx.guild is not None:
                send_in_dm = False if self.bot.database_online == False else await self.bot.get_config(ctx.guild, 'help_in_dm')
                if send_in_dm is not None and send_in_dm == 1:
                    destination = ctx.message.author.dm_channel
                    await self.bot.get_cog("Utilities").suppr(ctx.message)
=======
            destination: discord.abc.Messageable = None
            if ctx.guild is not None:
                send_in_dm = False if not self.bot.database_online else await self.bot.get_config(ctx.guild, 'help_in_dm')
                if send_in_dm is not None and send_in_dm == 1:
                    destination = ctx.message.author.dm_channel
                    await ctx.message.delete(delay=0)
>>>>>>> beb1d94b
                else:
                    destination = ctx.message.channel
            if destination is None:
                await ctx.message.author.create_dm()
                destination = ctx.message.author.dm_channel

<<<<<<< HEAD
            me = destination.me if type(
                destination) == discord.DMChannel else destination.guild.me
            title = ""
            if " ".join(commands).lower() in self.commands_list.keys():
                categ_name = [" ".join(commands).lower()]
            else:
                categ_name = [k for k, v in (await self.bot._(ctx.channel, "aide", "categories")).items() if v.lower() == " ".join(commands).lower()]
=======
            me = destination.me if isinstance(destination, discord.DMChannel) else destination.guild.me
            title = ""

            if " ".join(commands).lower() in self.commands_list.keys():
                categ_name = [" ".join(commands).lower()]
            else:
                translated_categories = {k: await self.bot._(ctx.channel, f"help.categories.{k}") for k in self.commands_list.keys()}
                categ_name = [k for k, v in translated_categories.items() if v.lower() == " ".join(commands).lower()]

>>>>>>> beb1d94b
            if len(categ_name) == 1: # cog name
                if categ_name[0] == "unclassed":
                    referenced_commands = {x for v in self.commands_list.values() for x in v}
                    temp = [c for c in self.bot.commands if c.name not in referenced_commands]
                else:
                    temp = [c for c in self.bot.commands if c.name in self.commands_list[categ_name[0]]]
                pages = await self.all_commands(ctx, sorted(temp, key=self.sort_by_name))
                if len(pages) == 0 and ctx.guild is None:
<<<<<<< HEAD
                    pages = [await self.bot._(ctx.channel, "aide", "cog-empty-dm")]
=======
                    pages = [await self.bot._(ctx.channel, "help.cog-empty-dm")]
>>>>>>> beb1d94b
            elif len(commands) == 0:  # no command
                compress = await self.bot.get_config(ctx.guild, 'compress_help')
                pages = await self.all_commands(ctx, sorted([c for c in self.bot.commands], key=self.sort_by_name), compress=compress)
                if ctx.guild is None:
<<<<<<< HEAD
                    title = await self.bot._(ctx.channel, "aide", "embed_title_dm")
                else:
                    title = await self.bot._(ctx.channel, "aide", "embed_title", u=str(ctx.author))
=======
                    title = await self.bot._(ctx.channel, "help.embed_title_dm")
                else:
                    title = await self.bot._(ctx.channel, "help.embed_title", u=str(ctx.author))
>>>>>>> beb1d94b
            elif len(commands) == 1:  # Unique command name?
                name = commands[0]
                command = None
                if name in self.bot.cogs:
                    cog = self.bot.get_cog(name)
                    pages = await self.cog_commands(ctx, cog)
                else:
                    command = self.bot.all_commands.get(name)
                    if command is None:
                        ctx2 = copy.copy(ctx)
                        ctx2.message.content = name
                        name = await discord.ext.commands.clean_content().convert(ctx2, name)
<<<<<<< HEAD
                        await destination.send(str(await self.bot._(ctx.channel, "aide", "cmd-not-found")).format(name))
=======
                        await destination.send(await self.bot._(ctx.channel, "help.cmd-not-found", cmd=name))
>>>>>>> beb1d94b
                        return
                    pages = await self.cmd_help(ctx, command, destination.permissions_for(me).embed_links)
            else:  # sub-command name?
                name = commands[0]
                command = self.bot.all_commands.get(name)
                if command is None:
<<<<<<< HEAD
                    await destination.send(str(await self.bot._(ctx.channel, "aide", "cmd-not-found")).format(name))
=======
                    await destination.send(await self.bot._(ctx.channel, "help.cmd-not-found", cmd=name))
>>>>>>> beb1d94b
                    return
                for key in commands[1:]:
                    try:
                        command = command.all_commands.get(key)
                        if command is None:
<<<<<<< HEAD
                            await destination.send(str(await self.bot._(ctx.channel, "aide", "subcmd-not-found")).format(key))
                            return
                    except AttributeError:
                        await destination.send(str(await self.bot._(ctx.channel, "aide", "no-subcmd")).format(command))
                        return
                pages = await self.cmd_help(ctx, command, destination.permissions_for(me).embed_links)

            ft = await self.bot._(ctx.channel, "aide", "footer")
            prefix = await self.bot.get_prefix(ctx.message)
            if type(prefix) == list:
                prefix = prefix[-1]
        if len(pages) == 0:
            await self.bot.get_cog("Errors").senf_err_msg("Impossible de trouver d'aide pour la commande " + " ".join(commands))
            await destination.send(str(await self.bot._(ctx.channel, "aide", "cmd-not-found")).format(" ".join(commands)))
=======
                            await destination.send(await self.bot._(ctx.channel, "help.subcmd-not-found", name=key))
                            return
                    except AttributeError:
                        await destination.send(await self.bot._(ctx.channel, "help.no-subcmd", cmd=command.name))
                        return
                pages = await self.cmd_help(ctx, command, destination.permissions_for(me).embed_links)

            ft = await self.bot._(ctx.channel, "help.footer")
            prefix = await self.bot.prefix_manager.get_prefix(ctx.guild)
        if len(pages) == 0:
            await self.bot.get_cog("Errors").senf_err_msg("Impossible de trouver d'aide pour la commande " + " ".join(commands))
            await destination.send(await self.bot._(ctx.channel, "help.cmd-not-found", cmd=" ".join(commands)))
>>>>>>> beb1d94b
            return
        if destination.permissions_for(me).embed_links:
            if ctx.guild is not None:
                embed_colour = ctx.guild.me.color if ctx.guild.me.color != discord.Colour.default() else discord.Colour(self.help_color)
            else:
                embed_colour = discord.Colour(self.help_color_DM)
            if isinstance(pages[0], str): # use description
                for page in pages:
<<<<<<< HEAD
                    embed = self.bot.get_cog("Embeds").Embed(title=title, desc=page, footer_text=ft.format(
                        prefix), color=embed_colour).update_timestamp()
                    title = ""
                    await destination.send(embed=embed)
            else: # use fields
                fields = list()
                for page in pages:
                    if len(page) == 1:
                        title = page[0]
                        continue
                    fields.append({'name': page[0], 'value': page[1], 'inline': False})
                embed = self.bot.get_cog("Embeds").Embed(title=title, footer_text=ft.format(
                    prefix), fields=fields, color=embed_colour).update_timestamp()
=======
                    embed = discord.Embed(title=title, description=page, color=embed_colour, timestamp=self.bot.utcnow())
                    embed.set_footer(text=ft.format(prefix))
                    title = ""
                    await destination.send(embed=embed)
            else: # use fields
                embed = discord.Embed(title=title, color=embed_colour, timestamp=self.bot.utcnow())
                embed.set_footer(text=ft.format(prefix))
                for page in pages:
                    if len(page) == 1:
                        embed.title = page[0]
                        continue
                    embed.add_field(name=page[0], value=page[1], inline=False)
>>>>>>> beb1d94b
                await destination.send(embed=embed)
        else:
            for page in pages:
                if isinstance(page, str):
                    await destination.send(page)
                else:
                    await destination.send("\n".join(page))

    async def display_cmd(self, cmd: commands.Command):
        return "• **{}**\t\t*{}*".format(cmd.name, cmd.short_doc.strip()) if len(cmd.short_doc) > 0 else "• **{}**".format(cmd.name)

    def sort_by_name(self, cmd: commands.Command) -> str:
        return cmd.name

    async def all_commands(self, ctx: MyContext, cmds: List[commands.Command], compress: bool = False):
        """Create pages for every bot command"""
        categories = {x: list() for x in self.commands_list.keys()}
        for cmd in cmds:
            try:
<<<<<<< HEAD
                if cmd.hidden == True or cmd.enabled == False:
                    continue
                if (await cmd.can_run(ctx)) == False:
=======
                if cmd.hidden or not cmd.enabled:
                    continue
                if not await cmd.can_run(ctx):
>>>>>>> beb1d94b
                    continue
            except Exception as e:
                if not "discord.ext.commands.errors" in str(type(e)):
                    raise e
                else:
                    continue
            temp = await self.display_cmd(cmd)
            found = False
            for k, v in self.commands_list.items():
                if cmd.name in v:
                    categories[k].append(temp)
                    found = True
                    break
            if not found:
                categories['unclassed'].append(temp)
<<<<<<< HEAD
        tr = await self.bot._(ctx.channel, "aide", "categories")
        answer = list()
        if compress:
            pass
            for k, v in categories.items():
                if len(v) == 0:
                    continue
                title = "__**"+tr.get(k, k).capitalize()+"**__"
                count = await self.bot._(ctx.channel, "aide", "cmd-count",
                                         nbr=len(v),
                                         p=ctx.prefix,
=======
        answer = list()
        prefix = await self.bot.prefix_manager.get_prefix(ctx.guild)
        if compress:
            for k, v in categories.items():
                if len(v) == 0:
                    continue
                tr = await self.bot._(ctx.channel, f"help.categories.{k}")
                title = "__**"+tr.capitalize()+"**__"
                count = await self.bot._(ctx.channel, "help.cmd-count",
                                         nbr=len(v),
                                         p=prefix,
>>>>>>> beb1d94b
                                         cog=k)
                answer.append((title, count))
        else:
            for k, v in categories.items():
                if len(v) == 0:
                    continue
<<<<<<< HEAD
=======
                tr = await self.bot._(ctx.channel, f"help.categories.{k}")
>>>>>>> beb1d94b
                if len("\n".join(v)) > 1020:
                    temp = list(v)
                    v = list()
                    i = 1
                    for line in temp:
                        if len("\n".join(v+[line])) > 1020:
<<<<<<< HEAD
                            title = (tr[k]+' - ' + str(i)) if k in tr else (k+' - '+str(i))
=======
                            title = (tr+' - ' + str(i)) if 'help.' not in tr else (k+' - '+str(i))
>>>>>>> beb1d94b
                            answer.append(("__**"+title.capitalize()+"**__", "\n".join(v)))
                            v = list()
                            i += 1
                        v.append(line)
<<<<<<< HEAD
                    title = (tr[k]+' - ' + str(i)) if k in tr else (k+' - '+str(i))
                    answer.append(("__**"+title.capitalize()+"**__", "\n".join(v)))
                else:
                    title = tr.get(k, k)
=======
                    title = (tr+' - ' + str(i)) if 'help.' not in tr else (k+' - '+str(i))
                    answer.append(("__**"+title.capitalize()+"**__", "\n".join(v)))
                else:
                    title = tr
>>>>>>> beb1d94b
                    answer.append(("__**"+title.capitalize()+"**__", "\n".join(v)))
        return answer

    async def cog_commands(self, ctx: MyContext, cog: commands.Cog):
        """Create pages for every command of a cog"""
        description = inspect.getdoc(cog)
        page = ""
        form = "**{}**\n\n {} \n{}"
        pages = list()
        cog_name = cog.__class__.__name__
        if description is None:
<<<<<<< HEAD
            description = await self.bot._(ctx.channel, "aide", "no-desc-cog")
        for cmd in sorted([c for c in self.bot.commands], key=self.sort_by_name):
            try:
                if (await cmd.can_run(ctx)) == False or cmd.hidden == True or cmd.enabled == False or cmd.cog_name != cog_name:
=======
            description = await self.bot._(ctx.channel, "help.no-desc-cog")
        for cmd in sorted([c for c in self.bot.commands], key=self.sort_by_name):
            try:
                if (not await cmd.can_run(ctx)) or cmd.hidden or (not cmd.enabled) or cmd.cog_name != cog_name:
>>>>>>> beb1d94b
                    continue
            except Exception as e:
                if not "discord.ext.commands.errors" in str(type(e)):
                    raise e
                else:
                    continue
            text = await self.display_cmd(cmd)
            if len(page+text) > 1900:
                pages.append(form.format(cog_name, description, page))
                page = text
            else:
                page += "\n"+text
        pages.append(form.format(cog_name, description, page))
        return pages
<<<<<<< HEAD

    async def cmd_help2(self, ctx: MyContext, cmd: commands.core.Command, useEmbed: bool = True):
        """Create pages for a command explanation"""
        desc = cmd.description.strip() if cmd.description is not None else str(await self.bot._(ctx.channel, "aide", "no-desc-cmd"))
        if desc == '' and cmd.help is not None:
            desc = cmd.help.strip()
        # Prefix
        prefix = await self.bot.get_prefix(ctx.message)
        if type(prefix) == list:
            prefix = prefix[-1]
        # Syntax
        syntax = cmd.qualified_name + "** " + cmd.signature
        # Subcommands
        if type(cmd) == commands.core.Group:
            syntax += " ..."
            subcmds = "__{}__".format(str(await self.bot._(ctx.channel, "aide", "subcmds")).capitalize())
            sublist = list()
            for x in sorted(cmd.all_commands.values(), key=self.sort_by_name):
                try:
                    if x.hidden == False and x.enabled == True and x.name not in sublist and await x.can_run(ctx):
                        subcmds += "\n- {} {}".format(x.name, "*({})*".format(
                            x.short_doc) if len(x.short_doc) > 0 else "")
                        sublist.append(x.name)
                except Exception as e:
                    if not "discord.ext.commands.errors" in str(type(e)):
                        raise e
                    else:
                        continue
            if len(sublist) == 0:
                subcmds = ""
        else:
            subcmds = ""
        # Aliases
        aliases = " - ".join(cmd.aliases)
        if len(aliases) > 0:
            aliases = "__" + await self.bot._(ctx.channel, "aide", "aliases") + "__ " + aliases
        # Is enabled
        enabled = ""
        if not cmd.enabled:
            enabled = await self.bot._(ctx.channel, "aide", "not-enabled")
        # Checks
        checks = list()
        if len(cmd.checks) > 0:
            maybe_coro = discord.utils.maybe_coroutine
            check_msgs = await self.bot._(ctx.channel, 'aide', 'check-desc')
            for c in cmd.checks:
                try:
                    if 'guild_only.<locals>.predicate' in str(c):
                        check_name = 'guild_only'
                    elif 'is_owner.<locals>.predicate' in str(c):
                        check_name = 'is_owner'
                    elif 'bot_has_permissions.<locals>.predicate' in str(c):
                        check_name = 'bot_has_permissions'
                    elif '_has_permissions.<locals>.predicate' in str(c):
                        check_name = 'has_permissions'
                    else:
                        check_name = c.__name__
                    if check_name in check_msgs.keys():
                        try:
                            pass_check = await maybe_coro(c, ctx)
                        except:
                            pass_check = False
                        if pass_check:
                            checks.append(
                                ":small_orange_diamond: "+check_msgs[check_name][0])
                        else:
                            pass
                            checks.append('❌ '+check_msgs[check_name][1])
                    else:
                        print(check_name, str(c))
                except Exception as e:
                    await self.bot.get_cog("Errors").on_error(e, ctx)
            checks = "__" + await self.bot._(ctx.channel, 'aide', 'checks') + "__\n" + '\n'.join(checks)
        else:
            checks = ""
        # Module
        category = "unclassed"
        for k, v in self.commands_list.items():
            if cmd.name in v or cmd.full_parent_name in v:
                category = k
                break
        category = (await self.bot._(ctx.channel, 'keywords', 'category')).capitalize() + ": " + (await self.bot._(ctx.channel, "aide", "categories"))[category]
        answer = f"**{prefix}{syntax}\n\n{desc}\n\n"
        if len(subcmds) > 0:
            answer += "\n"+subcmds+"\n"
        if len(aliases) > 0:
            answer += "\n"+aliases+"\n"
        if len(enabled) > 0:
            answer += enabled
        if len(checks) > 0:
            answer += "\n"+checks
        answer += f"\n\n\n*{category}*"
        return [answer]
=======
>>>>>>> beb1d94b

    async def extract_info(self, desc: str):
        data = [x.strip() for x in desc.split("\n\n")]
        desc, example, doc = list(), list(), list()
        for p in data:
            if p.startswith("..Example "):
                example.append(p.replace("..Example ", ""))
            elif p.startswith("..Doc "):
                doc.append(p.replace("..Doc ", ""))
            else:
                desc.append(p)
        return (x if len(x) > 0 else None for x in ("\n\n".join(desc), example, doc))

    async def cmd_help(self, ctx: MyContext, cmd: commands.core.Command, useEmbed: bool = True):
        """Create pages for a command explanation"""
        desc = cmd.description.strip()
        if desc == '' and cmd.help is not None:
            desc = cmd.help.strip()
        desc, example, doc = await self.extract_info(desc)
        if desc is None:
<<<<<<< HEAD
            desc = await self.bot._(ctx.channel, "aide", "no-desc-cmd")
        # Prefix
        prefix = await self.bot.get_prefix(ctx.message)
        if type(prefix) == list:
=======
            desc = await self.bot._(ctx.channel, "help.no-desc-cmd")
        # Prefix
        prefix = await self.bot.get_prefix(ctx.message)
        if isinstance(prefix, list):
>>>>>>> beb1d94b
            prefix = prefix[-1]
        # Syntax
        syntax = cmd.qualified_name + "** " + cmd.signature
        # Subcommands
        sublist = list()
        subcmds = ""
<<<<<<< HEAD
        if type(cmd) == commands.core.Group:
            syntax += " ..."
            if not useEmbed:
                subcmds = "__{}__".format(str(await self.bot._(ctx.channel, "aide", "subcmds")).capitalize())
            for x in sorted(cmd.all_commands.values(), key=self.sort_by_name):
                try:
                    if x.hidden == False and x.enabled == True and x.name not in sublist and await x.can_run(ctx):
=======
        if isinstance(cmd, commands.core.Group):
            syntax += " ..."
            if not useEmbed:
                subcmds = "__{}__".format(str(await self.bot._(ctx.channel, "help.subcmds")).capitalize())
            for x in sorted(cmd.all_commands.values(), key=self.sort_by_name):
                try:
                    if (not x.hidden) and x.enabled and x.name not in sublist and await x.can_run(ctx):
>>>>>>> beb1d94b
                        subcmds += "\n• {} {}".format(x.name, "*({})*".format(
                            x.short_doc) if len(x.short_doc) > 0 else "")
                        sublist.append(x.name)
                except Exception as e:
                    if "discord.ext.commands.errors" not in str(type(e)):
                        raise e
        # Is enabled
        enabled = list()
        if not cmd.enabled:
<<<<<<< HEAD
            enabled.append(await self.bot._(ctx.channel, "aide", "not-enabled"))
=======
            enabled.append(await self.bot._(ctx.channel, "help.not-enabled"))
>>>>>>> beb1d94b
        # Checks
        checks = list()
        if len(cmd.checks) > 0:
            maybe_coro = discord.utils.maybe_coroutine
<<<<<<< HEAD
            check_msgs = await self.bot._(ctx.channel, 'aide', 'check-desc')
=======
>>>>>>> beb1d94b
            for c in cmd.checks:
                try:
                    if 'guild_only.<locals>.predicate' in str(c):
                        check_name = 'guild_only'
                    elif 'is_owner.<locals>.predicate' in str(c):
                        check_name = 'is_owner'
                    elif 'bot_has_permissions.<locals>.predicate' in str(c):
                        check_name = 'bot_has_permissions'
                    elif '_has_permissions.<locals>.predicate' in str(c):
                        check_name = 'has_permissions'
                    else:
                        check_name = c.__name__
                    check_msg_tr = await self.bot._(ctx.channel, f'help.check-desc.{check_name}')
                    if 'help.check-desc' not in check_msg_tr:
                        try:
                            pass_check = await maybe_coro(c, ctx)
<<<<<<< HEAD
                        except:
                            pass_check = False
                        if pass_check:
                            checks.append(
                                ":small_orange_diamond: "+check_msgs[check_name][0])
=======
                        except Exception:
                            pass_check = False
                        if pass_check:
                            checks.append(
                                ":small_blue_diamond: "+check_msg_tr[0])
>>>>>>> beb1d94b
                        else:
                            checks.append('❌ '+check_msg_tr[1])
                    else:
<<<<<<< HEAD
                        print(check_name, str(c))
=======
                        self.bot.log.warning(f"No description for help check {check_name} ({c})")
>>>>>>> beb1d94b
                except Exception as e:
                    await self.bot.get_cog("Errors").on_error(e, ctx)
        # Module
        category = "unclassed"
        for k, v in self.commands_list.items():
            if cmd.name in v or cmd.full_parent_name in v:
                category = k
                break
<<<<<<< HEAD
        category = (await self.bot._(ctx.channel, "aide", "categories"))[category].capitalize()
        if useEmbed:
            answer = list()
            answer.append([f"**{prefix}{syntax}"])
            answer.append((await self.bot._(ctx.channel, 'aide', 'description'), desc))
            if example is not None:
                answer.append(((await self.bot._(ctx.channel, 'keywords', 'example')).capitalize(), "\n".join(example)))
            if len(subcmds) > 0:
                answer.append((await self.bot._(ctx.channel, 'aide', 'subcmds'), subcmds))
            if len(cmd.aliases) > 0:
                answer.append((await self.bot._(ctx.channel, "aide", "aliases"), " - ".join(cmd.aliases)))
            if len(enabled+checks) > 0:
                t = await self.bot._(ctx.channel, "aide", "warning")
                answer.append((t, '\n'.join(enabled+checks)))
            if doc is not None:
                doc = "\n".join([self.doc_url+x for x in doc])
                answer.append(((await self.bot._(ctx.channel, 'keywords', 'doc')).capitalize(), "[{0}]({0})".format(doc)))
            answer.append(((await self.bot._(ctx.channel, 'keywords', 'category')).capitalize(), category))
=======
        category = (await self.bot._(ctx.channel, f"help.categories.{category}")).capitalize()
        if useEmbed:
            answer = list()
            answer.append([f"**{prefix}{syntax}"])
            answer.append((await self.bot._(ctx.channel, 'help.description'), desc))
            if example is not None:
                answer.append(((await self.bot._(ctx.channel, 'misc.example')).capitalize(), "\n".join(example)))
            if len(subcmds) > 0:
                answer.append((await self.bot._(ctx.channel, 'help.subcmds'), subcmds))
            if len(cmd.aliases) > 0:
                answer.append((await self.bot._(ctx.channel, "help.aliases"), " - ".join(cmd.aliases)))
            if len(enabled+checks) > 0:
                t = await self.bot._(ctx.channel, "help.warning")
                answer.append((t, '\n'.join(enabled+checks)))
            if doc is not None:
                doc = "\n".join([self.doc_url+x for x in doc])
                answer.append(((await self.bot._(ctx.channel, 'misc.doc')).capitalize(), "[{0}]({0})".format(doc)))
            answer.append(((await self.bot._(ctx.channel, 'misc.category')).capitalize(), category))
>>>>>>> beb1d94b
            return answer
        else:
            answer = f"**{prefix}{syntax}\n\n{desc}\n\n"
            if example is not None:
<<<<<<< HEAD
                answer += "\n__"+(await self.bot._(ctx.channel, 'keywords', 'example')).capitalize()+"__\n"+"\n".join(example)+"\n"
            if len(subcmds) > 0:
                answer += "\n"+subcmds+"\n"
            if len(cmd.aliases) > 0:
                answer += "\n"+"__" + await self.bot._(ctx.channel, "aide", "aliases") + "__ " + (" - ".join(cmd.aliases)) + "\n"
            if len(enabled) > 0:
                answer += enabled[0]
            if len(checks) > 0:
                answer += "\n" + "__" + await self.bot._(ctx.channel, "aide", "warning") + "__\n" + '\n'.join(checks) + "\n"
            if doc is not None:
                answer += "\n__" + (await self.bot._(ctx.channel, 'keywords', 'doc')).capitalize() + "__\n" + "\n".join([f"<{self.doc_url+x}>" for x in doc])+"\n"
            answer += "\n\n__{}:__ {}".format((await self.bot._(ctx.channel, 'keywords', 'category')).capitalize(), category)
=======
                answer += "\n__"+(await self.bot._(ctx.channel, 'misc.example')).capitalize()+"__\n"+"\n".join(example)+"\n"
            if len(subcmds) > 0:
                answer += "\n"+subcmds+"\n"
            if len(cmd.aliases) > 0:
                answer += "\n"+"__" + await self.bot._(ctx.channel, "help.aliases") + "__ " + (" - ".join(cmd.aliases)) + "\n"
            if len(enabled) > 0:
                answer += enabled[0]
            if len(checks) > 0:
                answer += "\n" + "__" + await self.bot._(ctx.channel, "help.warning") + "__\n" + '\n'.join(checks) + "\n"
            if doc is not None:
                answer += "\n__" + (await self.bot._(ctx.channel, 'misc.doc')).capitalize() + "__\n" + "\n".join([f"<{self.doc_url+x}>" for x in doc])+"\n"
            answer += "\n\n__{}:__ {}".format((await self.bot._(ctx.channel, 'misc.category')).capitalize(), category)
>>>>>>> beb1d94b
            while "\n\n\n" in answer:
                answer = answer.replace("\n\n\n", "\n\n")
            return [answer]

    async def _default_help_command(self, ctx: MyContext, command: str = None):
        truc = commands.DefaultHelpCommand()
        truc.context = ctx
        truc._command_impl = self.help_cmd
        # General help
        if command is None:
            mapping = truc.get_bot_mapping()
            return await truc.send_bot_help(mapping)
        # Check if it's a cog
        cog = self.bot.get_cog(" ".join(command))
        if cog is not None:
            return await truc.send_cog_help(cog)
        # If it's not a cog then it's a command.
        # Since we want to have detailed errors when someone
        # passes an invalid subcommand, we need to walk through
        # the command group chain ourselves.
        maybe_coro = discord.utils.maybe_coroutine
        keys = command
        cmd = self.bot.all_commands.get(keys[0])
        if cmd is None:
            string = await maybe_coro(truc.command_not_found, truc.remove_mentions(keys[0]))
            return await truc.send_error_message(string)

        for key in keys[1:]:
            try:
                found = cmd.all_commands.get(key)
            except AttributeError:
                string = await maybe_coro(truc.subcommand_not_found, cmd, truc.remove_mentions(key))
                return await truc.send_error_message(string)
            else:
                if found is None:
                    string = await maybe_coro(truc.subcommand_not_found, cmd, truc.remove_mentions(key))
                    return await truc.send_error_message(string)
                cmd = found

        if isinstance(cmd, commands.Group):
            return await truc.send_group_help(cmd)
        else:
            return await truc.send_command_help(cmd)


def setup(bot):
    bot.add_cog(Help(bot))<|MERGE_RESOLUTION|>--- conflicted
+++ resolved
@@ -1,17 +1,3 @@
-<<<<<<< HEAD
-import discord
-import re
-import inspect
-import json
-import copy
-from typing import List
-from discord.ext import commands
-from utils import Zbot, MyContext
-
-
-class Help(commands.Cog):
-
-=======
 import copy
 import inspect
 import json
@@ -24,7 +10,6 @@
 
 class Help(commands.Cog):
 
->>>>>>> beb1d94b
     def __init__(self, bot: Zbot):
         self.bot = bot
         self.file = "aide"
@@ -34,34 +19,19 @@
         self.doc_url = "https://zbot.readthedocs.io/en/latest/"
         with open('fcts/help.json', 'r') as file:
             self.commands_list = json.load(file)
-<<<<<<< HEAD
-    
+
     def cog_unload(self):
         self.bot.remove_command("help")
         self.bot.add_command(self.old_cmd)
 
-=======
-
-    def cog_unload(self):
-        self.bot.remove_command("help")
-        self.bot.add_command(self.old_cmd)
-
->>>>>>> beb1d94b
     @commands.command(name="welcome", aliases=['bvn', 'bienvenue', 'leave'])
     @commands.cooldown(10, 30, commands.BucketType.channel)
     async def bvn_help(self, ctx: MyContext):
         """Help on setting up welcome / leave messages
 
 ..Doc infos.html#welcome-message"""
-<<<<<<< HEAD
-        prefix = await self.bot.get_prefix(ctx.message)
-        if type(prefix) == list:
-            prefix = prefix[-1]
-        await ctx.send(await self.bot.get_cog('Languages').tr(ctx.guild, 'bvn', 'aide', p=prefix))
-=======
         prefix = await self.bot.prefix_manager.get_prefix(ctx.guild)
         await ctx.send(await self.bot._(ctx.guild, "welcome.help", p=prefix))
->>>>>>> beb1d94b
 
     @commands.command(name="about", aliases=["botinfos", "botinfo"])
     @commands.cooldown(7, 30, commands.BucketType.user)
@@ -70,31 +40,18 @@
 
 ..Doc infos.html#about"""
         urls = ""
-<<<<<<< HEAD
-        tr = self.bot.get_cog("Languages").tr
-        for e, url in enumerate(['http://discord.gg/N55zY88', 'https://zrunner.me/invitezbot', 'https://zbot.rtfd.io/', 'https://twitter.com/z_runnerr', 'https://zrunner.me/zbot-faq', 'https://zrunner.me/zbot-privacy.pdf']):
-            urls += "\n:arrow_forward: " + await tr(ctx.channel, 'infos', f'about-{e}') + " <" + url + ">"
-        msg = await tr(ctx.channel, 'infos', 'about-main', mention=ctx.bot.user.mention, links=urls)
-        if ctx.can_send_embed:
-            await ctx.send(embed=self.bot.get_cog("Embeds").Embed(desc=msg, color=16298524))
-=======
         for e, url in enumerate(['http://discord.gg/N55zY88', 'https://zrunner.me/invitezbot', 'https://zbot.rtfd.io/', 'https://twitter.com/z_runnerr', 'https://zrunner.me/zbot-faq', 'https://zrunner.me/zbot-privacy.pdf']):
             urls += "\n:arrow_forward: " + await self.bot._(ctx.channel, f"info.about-{e}") + " <" + url + ">"
         msg = await self.bot._(ctx.channel, "info.about-main", mention=ctx.bot.user.mention, links=urls)
         if ctx.can_send_embed:
             await ctx.send(embed=discord.Embed(description=msg, color=16298524))
->>>>>>> beb1d94b
         else:
             await ctx.send(msg)
 
     @commands.command(name="help")
     @commands.cooldown(1, 5, commands.BucketType.user)
-<<<<<<< HEAD
-    async def help_cmd(self, ctx: MyContext, *commands: str):
-=======
     @commands.cooldown(10, 30, commands.BucketType.guild)
     async def help_cmd(self, ctx: MyContext, *args: str):
->>>>>>> beb1d94b
         """Shows this message
 Enable "Embed Links" permission for better rendering
 
@@ -106,21 +63,6 @@
 
 ..Doc infos.html#help"""
         try:
-<<<<<<< HEAD
-            # commands = [x.replace('@everyone','@​everyone').replace('@here','@​here') for x in commands]
-            if len(commands) == 0:
-                await self.help_command(ctx)
-            else:
-                await self.help_command(ctx, commands)
-        except discord.errors.Forbidden:
-            pass
-        except Exception as e:
-            await self.bot.get_cog("Errors").on_error(e, ctx)
-            if len(commands) == 0:
-                await self._default_help_command(ctx)
-            else:
-                await self._default_help_command(ctx, commands)
-=======
             # args = [x.replace('@everyone','@​everyone').replace('@here','@​here') for x in args]
             if len(args) == 0:
                 await self.help_command(ctx)
@@ -134,52 +76,32 @@
                 await self._default_help_command(ctx)
             else:
                 await self._default_help_command(ctx, args)
->>>>>>> beb1d94b
 
     async def help_command(self, ctx: MyContext, commands=()):
         """Main command for the creation of the help message
 If the bot can't send the new command format, it will try to send the old one."""
         async with ctx.channel.typing():
-<<<<<<< HEAD
-            destination = None
-            if ctx.guild is not None:
-                send_in_dm = False if self.bot.database_online == False else await self.bot.get_config(ctx.guild, 'help_in_dm')
-                if send_in_dm is not None and send_in_dm == 1:
-                    destination = ctx.message.author.dm_channel
-                    await self.bot.get_cog("Utilities").suppr(ctx.message)
-=======
             destination: discord.abc.Messageable = None
             if ctx.guild is not None:
                 send_in_dm = False if not self.bot.database_online else await self.bot.get_config(ctx.guild, 'help_in_dm')
                 if send_in_dm is not None and send_in_dm == 1:
                     destination = ctx.message.author.dm_channel
                     await ctx.message.delete(delay=0)
->>>>>>> beb1d94b
                 else:
                     destination = ctx.message.channel
             if destination is None:
                 await ctx.message.author.create_dm()
                 destination = ctx.message.author.dm_channel
 
-<<<<<<< HEAD
-            me = destination.me if type(
-                destination) == discord.DMChannel else destination.guild.me
+            me = destination.me if isinstance(destination, discord.DMChannel) else destination.guild.me
             title = ""
+
             if " ".join(commands).lower() in self.commands_list.keys():
                 categ_name = [" ".join(commands).lower()]
             else:
-                categ_name = [k for k, v in (await self.bot._(ctx.channel, "aide", "categories")).items() if v.lower() == " ".join(commands).lower()]
-=======
-            me = destination.me if isinstance(destination, discord.DMChannel) else destination.guild.me
-            title = ""
-
-            if " ".join(commands).lower() in self.commands_list.keys():
-                categ_name = [" ".join(commands).lower()]
-            else:
                 translated_categories = {k: await self.bot._(ctx.channel, f"help.categories.{k}") for k in self.commands_list.keys()}
                 categ_name = [k for k, v in translated_categories.items() if v.lower() == " ".join(commands).lower()]
 
->>>>>>> beb1d94b
             if len(categ_name) == 1: # cog name
                 if categ_name[0] == "unclassed":
                     referenced_commands = {x for v in self.commands_list.values() for x in v}
@@ -188,24 +110,14 @@
                     temp = [c for c in self.bot.commands if c.name in self.commands_list[categ_name[0]]]
                 pages = await self.all_commands(ctx, sorted(temp, key=self.sort_by_name))
                 if len(pages) == 0 and ctx.guild is None:
-<<<<<<< HEAD
-                    pages = [await self.bot._(ctx.channel, "aide", "cog-empty-dm")]
-=======
                     pages = [await self.bot._(ctx.channel, "help.cog-empty-dm")]
->>>>>>> beb1d94b
             elif len(commands) == 0:  # no command
                 compress = await self.bot.get_config(ctx.guild, 'compress_help')
                 pages = await self.all_commands(ctx, sorted([c for c in self.bot.commands], key=self.sort_by_name), compress=compress)
                 if ctx.guild is None:
-<<<<<<< HEAD
-                    title = await self.bot._(ctx.channel, "aide", "embed_title_dm")
-                else:
-                    title = await self.bot._(ctx.channel, "aide", "embed_title", u=str(ctx.author))
-=======
                     title = await self.bot._(ctx.channel, "help.embed_title_dm")
                 else:
                     title = await self.bot._(ctx.channel, "help.embed_title", u=str(ctx.author))
->>>>>>> beb1d94b
             elif len(commands) == 1:  # Unique command name?
                 name = commands[0]
                 command = None
@@ -218,43 +130,19 @@
                         ctx2 = copy.copy(ctx)
                         ctx2.message.content = name
                         name = await discord.ext.commands.clean_content().convert(ctx2, name)
-<<<<<<< HEAD
-                        await destination.send(str(await self.bot._(ctx.channel, "aide", "cmd-not-found")).format(name))
-=======
                         await destination.send(await self.bot._(ctx.channel, "help.cmd-not-found", cmd=name))
->>>>>>> beb1d94b
                         return
                     pages = await self.cmd_help(ctx, command, destination.permissions_for(me).embed_links)
             else:  # sub-command name?
                 name = commands[0]
                 command = self.bot.all_commands.get(name)
                 if command is None:
-<<<<<<< HEAD
-                    await destination.send(str(await self.bot._(ctx.channel, "aide", "cmd-not-found")).format(name))
-=======
                     await destination.send(await self.bot._(ctx.channel, "help.cmd-not-found", cmd=name))
->>>>>>> beb1d94b
                     return
                 for key in commands[1:]:
                     try:
                         command = command.all_commands.get(key)
                         if command is None:
-<<<<<<< HEAD
-                            await destination.send(str(await self.bot._(ctx.channel, "aide", "subcmd-not-found")).format(key))
-                            return
-                    except AttributeError:
-                        await destination.send(str(await self.bot._(ctx.channel, "aide", "no-subcmd")).format(command))
-                        return
-                pages = await self.cmd_help(ctx, command, destination.permissions_for(me).embed_links)
-
-            ft = await self.bot._(ctx.channel, "aide", "footer")
-            prefix = await self.bot.get_prefix(ctx.message)
-            if type(prefix) == list:
-                prefix = prefix[-1]
-        if len(pages) == 0:
-            await self.bot.get_cog("Errors").senf_err_msg("Impossible de trouver d'aide pour la commande " + " ".join(commands))
-            await destination.send(str(await self.bot._(ctx.channel, "aide", "cmd-not-found")).format(" ".join(commands)))
-=======
                             await destination.send(await self.bot._(ctx.channel, "help.subcmd-not-found", name=key))
                             return
                     except AttributeError:
@@ -267,7 +155,6 @@
         if len(pages) == 0:
             await self.bot.get_cog("Errors").senf_err_msg("Impossible de trouver d'aide pour la commande " + " ".join(commands))
             await destination.send(await self.bot._(ctx.channel, "help.cmd-not-found", cmd=" ".join(commands)))
->>>>>>> beb1d94b
             return
         if destination.permissions_for(me).embed_links:
             if ctx.guild is not None:
@@ -276,21 +163,6 @@
                 embed_colour = discord.Colour(self.help_color_DM)
             if isinstance(pages[0], str): # use description
                 for page in pages:
-<<<<<<< HEAD
-                    embed = self.bot.get_cog("Embeds").Embed(title=title, desc=page, footer_text=ft.format(
-                        prefix), color=embed_colour).update_timestamp()
-                    title = ""
-                    await destination.send(embed=embed)
-            else: # use fields
-                fields = list()
-                for page in pages:
-                    if len(page) == 1:
-                        title = page[0]
-                        continue
-                    fields.append({'name': page[0], 'value': page[1], 'inline': False})
-                embed = self.bot.get_cog("Embeds").Embed(title=title, footer_text=ft.format(
-                    prefix), fields=fields, color=embed_colour).update_timestamp()
-=======
                     embed = discord.Embed(title=title, description=page, color=embed_colour, timestamp=self.bot.utcnow())
                     embed.set_footer(text=ft.format(prefix))
                     title = ""
@@ -303,7 +175,6 @@
                         embed.title = page[0]
                         continue
                     embed.add_field(name=page[0], value=page[1], inline=False)
->>>>>>> beb1d94b
                 await destination.send(embed=embed)
         else:
             for page in pages:
@@ -323,15 +194,9 @@
         categories = {x: list() for x in self.commands_list.keys()}
         for cmd in cmds:
             try:
-<<<<<<< HEAD
-                if cmd.hidden == True or cmd.enabled == False:
-                    continue
-                if (await cmd.can_run(ctx)) == False:
-=======
                 if cmd.hidden or not cmd.enabled:
                     continue
                 if not await cmd.can_run(ctx):
->>>>>>> beb1d94b
                     continue
             except Exception as e:
                 if not "discord.ext.commands.errors" in str(type(e)):
@@ -347,19 +212,6 @@
                     break
             if not found:
                 categories['unclassed'].append(temp)
-<<<<<<< HEAD
-        tr = await self.bot._(ctx.channel, "aide", "categories")
-        answer = list()
-        if compress:
-            pass
-            for k, v in categories.items():
-                if len(v) == 0:
-                    continue
-                title = "__**"+tr.get(k, k).capitalize()+"**__"
-                count = await self.bot._(ctx.channel, "aide", "cmd-count",
-                                         nbr=len(v),
-                                         p=ctx.prefix,
-=======
         answer = list()
         prefix = await self.bot.prefix_manager.get_prefix(ctx.guild)
         if compress:
@@ -371,43 +223,28 @@
                 count = await self.bot._(ctx.channel, "help.cmd-count",
                                          nbr=len(v),
                                          p=prefix,
->>>>>>> beb1d94b
                                          cog=k)
                 answer.append((title, count))
         else:
             for k, v in categories.items():
                 if len(v) == 0:
                     continue
-<<<<<<< HEAD
-=======
                 tr = await self.bot._(ctx.channel, f"help.categories.{k}")
->>>>>>> beb1d94b
                 if len("\n".join(v)) > 1020:
                     temp = list(v)
                     v = list()
                     i = 1
                     for line in temp:
                         if len("\n".join(v+[line])) > 1020:
-<<<<<<< HEAD
-                            title = (tr[k]+' - ' + str(i)) if k in tr else (k+' - '+str(i))
-=======
                             title = (tr+' - ' + str(i)) if 'help.' not in tr else (k+' - '+str(i))
->>>>>>> beb1d94b
                             answer.append(("__**"+title.capitalize()+"**__", "\n".join(v)))
                             v = list()
                             i += 1
                         v.append(line)
-<<<<<<< HEAD
-                    title = (tr[k]+' - ' + str(i)) if k in tr else (k+' - '+str(i))
-                    answer.append(("__**"+title.capitalize()+"**__", "\n".join(v)))
-                else:
-                    title = tr.get(k, k)
-=======
                     title = (tr+' - ' + str(i)) if 'help.' not in tr else (k+' - '+str(i))
                     answer.append(("__**"+title.capitalize()+"**__", "\n".join(v)))
                 else:
                     title = tr
->>>>>>> beb1d94b
                     answer.append(("__**"+title.capitalize()+"**__", "\n".join(v)))
         return answer
 
@@ -419,17 +256,10 @@
         pages = list()
         cog_name = cog.__class__.__name__
         if description is None:
-<<<<<<< HEAD
-            description = await self.bot._(ctx.channel, "aide", "no-desc-cog")
-        for cmd in sorted([c for c in self.bot.commands], key=self.sort_by_name):
-            try:
-                if (await cmd.can_run(ctx)) == False or cmd.hidden == True or cmd.enabled == False or cmd.cog_name != cog_name:
-=======
             description = await self.bot._(ctx.channel, "help.no-desc-cog")
         for cmd in sorted([c for c in self.bot.commands], key=self.sort_by_name):
             try:
                 if (not await cmd.can_run(ctx)) or cmd.hidden or (not cmd.enabled) or cmd.cog_name != cog_name:
->>>>>>> beb1d94b
                     continue
             except Exception as e:
                 if not "discord.ext.commands.errors" in str(type(e)):
@@ -444,102 +274,6 @@
                 page += "\n"+text
         pages.append(form.format(cog_name, description, page))
         return pages
-<<<<<<< HEAD
-
-    async def cmd_help2(self, ctx: MyContext, cmd: commands.core.Command, useEmbed: bool = True):
-        """Create pages for a command explanation"""
-        desc = cmd.description.strip() if cmd.description is not None else str(await self.bot._(ctx.channel, "aide", "no-desc-cmd"))
-        if desc == '' and cmd.help is not None:
-            desc = cmd.help.strip()
-        # Prefix
-        prefix = await self.bot.get_prefix(ctx.message)
-        if type(prefix) == list:
-            prefix = prefix[-1]
-        # Syntax
-        syntax = cmd.qualified_name + "** " + cmd.signature
-        # Subcommands
-        if type(cmd) == commands.core.Group:
-            syntax += " ..."
-            subcmds = "__{}__".format(str(await self.bot._(ctx.channel, "aide", "subcmds")).capitalize())
-            sublist = list()
-            for x in sorted(cmd.all_commands.values(), key=self.sort_by_name):
-                try:
-                    if x.hidden == False and x.enabled == True and x.name not in sublist and await x.can_run(ctx):
-                        subcmds += "\n- {} {}".format(x.name, "*({})*".format(
-                            x.short_doc) if len(x.short_doc) > 0 else "")
-                        sublist.append(x.name)
-                except Exception as e:
-                    if not "discord.ext.commands.errors" in str(type(e)):
-                        raise e
-                    else:
-                        continue
-            if len(sublist) == 0:
-                subcmds = ""
-        else:
-            subcmds = ""
-        # Aliases
-        aliases = " - ".join(cmd.aliases)
-        if len(aliases) > 0:
-            aliases = "__" + await self.bot._(ctx.channel, "aide", "aliases") + "__ " + aliases
-        # Is enabled
-        enabled = ""
-        if not cmd.enabled:
-            enabled = await self.bot._(ctx.channel, "aide", "not-enabled")
-        # Checks
-        checks = list()
-        if len(cmd.checks) > 0:
-            maybe_coro = discord.utils.maybe_coroutine
-            check_msgs = await self.bot._(ctx.channel, 'aide', 'check-desc')
-            for c in cmd.checks:
-                try:
-                    if 'guild_only.<locals>.predicate' in str(c):
-                        check_name = 'guild_only'
-                    elif 'is_owner.<locals>.predicate' in str(c):
-                        check_name = 'is_owner'
-                    elif 'bot_has_permissions.<locals>.predicate' in str(c):
-                        check_name = 'bot_has_permissions'
-                    elif '_has_permissions.<locals>.predicate' in str(c):
-                        check_name = 'has_permissions'
-                    else:
-                        check_name = c.__name__
-                    if check_name in check_msgs.keys():
-                        try:
-                            pass_check = await maybe_coro(c, ctx)
-                        except:
-                            pass_check = False
-                        if pass_check:
-                            checks.append(
-                                ":small_orange_diamond: "+check_msgs[check_name][0])
-                        else:
-                            pass
-                            checks.append('❌ '+check_msgs[check_name][1])
-                    else:
-                        print(check_name, str(c))
-                except Exception as e:
-                    await self.bot.get_cog("Errors").on_error(e, ctx)
-            checks = "__" + await self.bot._(ctx.channel, 'aide', 'checks') + "__\n" + '\n'.join(checks)
-        else:
-            checks = ""
-        # Module
-        category = "unclassed"
-        for k, v in self.commands_list.items():
-            if cmd.name in v or cmd.full_parent_name in v:
-                category = k
-                break
-        category = (await self.bot._(ctx.channel, 'keywords', 'category')).capitalize() + ": " + (await self.bot._(ctx.channel, "aide", "categories"))[category]
-        answer = f"**{prefix}{syntax}\n\n{desc}\n\n"
-        if len(subcmds) > 0:
-            answer += "\n"+subcmds+"\n"
-        if len(aliases) > 0:
-            answer += "\n"+aliases+"\n"
-        if len(enabled) > 0:
-            answer += enabled
-        if len(checks) > 0:
-            answer += "\n"+checks
-        answer += f"\n\n\n*{category}*"
-        return [answer]
-=======
->>>>>>> beb1d94b
 
     async def extract_info(self, desc: str):
         data = [x.strip() for x in desc.split("\n\n")]
@@ -560,32 +294,16 @@
             desc = cmd.help.strip()
         desc, example, doc = await self.extract_info(desc)
         if desc is None:
-<<<<<<< HEAD
-            desc = await self.bot._(ctx.channel, "aide", "no-desc-cmd")
-        # Prefix
-        prefix = await self.bot.get_prefix(ctx.message)
-        if type(prefix) == list:
-=======
             desc = await self.bot._(ctx.channel, "help.no-desc-cmd")
         # Prefix
         prefix = await self.bot.get_prefix(ctx.message)
         if isinstance(prefix, list):
->>>>>>> beb1d94b
             prefix = prefix[-1]
         # Syntax
         syntax = cmd.qualified_name + "** " + cmd.signature
         # Subcommands
         sublist = list()
         subcmds = ""
-<<<<<<< HEAD
-        if type(cmd) == commands.core.Group:
-            syntax += " ..."
-            if not useEmbed:
-                subcmds = "__{}__".format(str(await self.bot._(ctx.channel, "aide", "subcmds")).capitalize())
-            for x in sorted(cmd.all_commands.values(), key=self.sort_by_name):
-                try:
-                    if x.hidden == False and x.enabled == True and x.name not in sublist and await x.can_run(ctx):
-=======
         if isinstance(cmd, commands.core.Group):
             syntax += " ..."
             if not useEmbed:
@@ -593,7 +311,6 @@
             for x in sorted(cmd.all_commands.values(), key=self.sort_by_name):
                 try:
                     if (not x.hidden) and x.enabled and x.name not in sublist and await x.can_run(ctx):
->>>>>>> beb1d94b
                         subcmds += "\n• {} {}".format(x.name, "*({})*".format(
                             x.short_doc) if len(x.short_doc) > 0 else "")
                         sublist.append(x.name)
@@ -603,19 +320,11 @@
         # Is enabled
         enabled = list()
         if not cmd.enabled:
-<<<<<<< HEAD
-            enabled.append(await self.bot._(ctx.channel, "aide", "not-enabled"))
-=======
             enabled.append(await self.bot._(ctx.channel, "help.not-enabled"))
->>>>>>> beb1d94b
         # Checks
         checks = list()
         if len(cmd.checks) > 0:
             maybe_coro = discord.utils.maybe_coroutine
-<<<<<<< HEAD
-            check_msgs = await self.bot._(ctx.channel, 'aide', 'check-desc')
-=======
->>>>>>> beb1d94b
             for c in cmd.checks:
                 try:
                     if 'guild_only.<locals>.predicate' in str(c):
@@ -632,27 +341,15 @@
                     if 'help.check-desc' not in check_msg_tr:
                         try:
                             pass_check = await maybe_coro(c, ctx)
-<<<<<<< HEAD
-                        except:
-                            pass_check = False
-                        if pass_check:
-                            checks.append(
-                                ":small_orange_diamond: "+check_msgs[check_name][0])
-=======
                         except Exception:
                             pass_check = False
                         if pass_check:
                             checks.append(
                                 ":small_blue_diamond: "+check_msg_tr[0])
->>>>>>> beb1d94b
                         else:
                             checks.append('❌ '+check_msg_tr[1])
                     else:
-<<<<<<< HEAD
-                        print(check_name, str(c))
-=======
                         self.bot.log.warning(f"No description for help check {check_name} ({c})")
->>>>>>> beb1d94b
                 except Exception as e:
                     await self.bot.get_cog("Errors").on_error(e, ctx)
         # Module
@@ -661,26 +358,6 @@
             if cmd.name in v or cmd.full_parent_name in v:
                 category = k
                 break
-<<<<<<< HEAD
-        category = (await self.bot._(ctx.channel, "aide", "categories"))[category].capitalize()
-        if useEmbed:
-            answer = list()
-            answer.append([f"**{prefix}{syntax}"])
-            answer.append((await self.bot._(ctx.channel, 'aide', 'description'), desc))
-            if example is not None:
-                answer.append(((await self.bot._(ctx.channel, 'keywords', 'example')).capitalize(), "\n".join(example)))
-            if len(subcmds) > 0:
-                answer.append((await self.bot._(ctx.channel, 'aide', 'subcmds'), subcmds))
-            if len(cmd.aliases) > 0:
-                answer.append((await self.bot._(ctx.channel, "aide", "aliases"), " - ".join(cmd.aliases)))
-            if len(enabled+checks) > 0:
-                t = await self.bot._(ctx.channel, "aide", "warning")
-                answer.append((t, '\n'.join(enabled+checks)))
-            if doc is not None:
-                doc = "\n".join([self.doc_url+x for x in doc])
-                answer.append(((await self.bot._(ctx.channel, 'keywords', 'doc')).capitalize(), "[{0}]({0})".format(doc)))
-            answer.append(((await self.bot._(ctx.channel, 'keywords', 'category')).capitalize(), category))
-=======
         category = (await self.bot._(ctx.channel, f"help.categories.{category}")).capitalize()
         if useEmbed:
             answer = list()
@@ -699,25 +376,10 @@
                 doc = "\n".join([self.doc_url+x for x in doc])
                 answer.append(((await self.bot._(ctx.channel, 'misc.doc')).capitalize(), "[{0}]({0})".format(doc)))
             answer.append(((await self.bot._(ctx.channel, 'misc.category')).capitalize(), category))
->>>>>>> beb1d94b
             return answer
         else:
             answer = f"**{prefix}{syntax}\n\n{desc}\n\n"
             if example is not None:
-<<<<<<< HEAD
-                answer += "\n__"+(await self.bot._(ctx.channel, 'keywords', 'example')).capitalize()+"__\n"+"\n".join(example)+"\n"
-            if len(subcmds) > 0:
-                answer += "\n"+subcmds+"\n"
-            if len(cmd.aliases) > 0:
-                answer += "\n"+"__" + await self.bot._(ctx.channel, "aide", "aliases") + "__ " + (" - ".join(cmd.aliases)) + "\n"
-            if len(enabled) > 0:
-                answer += enabled[0]
-            if len(checks) > 0:
-                answer += "\n" + "__" + await self.bot._(ctx.channel, "aide", "warning") + "__\n" + '\n'.join(checks) + "\n"
-            if doc is not None:
-                answer += "\n__" + (await self.bot._(ctx.channel, 'keywords', 'doc')).capitalize() + "__\n" + "\n".join([f"<{self.doc_url+x}>" for x in doc])+"\n"
-            answer += "\n\n__{}:__ {}".format((await self.bot._(ctx.channel, 'keywords', 'category')).capitalize(), category)
-=======
                 answer += "\n__"+(await self.bot._(ctx.channel, 'misc.example')).capitalize()+"__\n"+"\n".join(example)+"\n"
             if len(subcmds) > 0:
                 answer += "\n"+subcmds+"\n"
@@ -730,7 +392,6 @@
             if doc is not None:
                 answer += "\n__" + (await self.bot._(ctx.channel, 'misc.doc')).capitalize() + "__\n" + "\n".join([f"<{self.doc_url+x}>" for x in doc])+"\n"
             answer += "\n\n__{}:__ {}".format((await self.bot._(ctx.channel, 'misc.category')).capitalize(), category)
->>>>>>> beb1d94b
             while "\n\n\n" in answer:
                 answer = answer.replace("\n\n\n", "\n\n")
             return [answer]
