--- conflicted
+++ resolved
@@ -19,27 +19,6 @@
 from discord.ext import commands
 from libs.classes import MyContext, UserFlag, Zbot, ConfirmView
 
-<<<<<<< HEAD
-import time
-import sys
-import traceback
-import datetime
-import os
-import shutil
-import asyncio
-import inspect
-import typing
-import io
-import textwrap
-import copy
-import operator
-import mysql
-import json
-import speedtest
-from contextlib import redirect_stdout
-from glob import glob
-=======
->>>>>>> 7085dae6
 from fcts import reloads
 from utils import Zbot, MyContext, UserFlag
 
@@ -54,11 +33,7 @@
 
 class Admin(commands.Cog):
     """Here are listed all commands related to the internal administration of the bot. Most of them are not accessible to users, but only to ZBot administrators."""
-<<<<<<< HEAD
-        
-=======
-
->>>>>>> 7085dae6
+
     def __init__(self, bot: Zbot):
         self.bot = bot
         self.file = "admin"
@@ -69,11 +44,7 @@
             self.update = {'fr':None,'en':None}
         try:
             self.utilities = self.bot.get_cog("Utilities")
-<<<<<<< HEAD
-        except:
-=======
         except KeyError:
->>>>>>> 7085dae6
             pass
         self._last_result = None
         self._upvote_emojis = ()
@@ -94,20 +65,12 @@
 
     async def check_if_admin(self, ctx: MyContext):
         return await reloads.check_admin(ctx)
-<<<<<<< HEAD
-    
-    async def check_if_god(self,ctx):
-        if isinstance(ctx, discord.User):
-            return await reloads.check_admin(ctx)
-        elif isinstance(ctx.guild,discord.Guild) and ctx.guild is not None:
-=======
 
     async def check_if_god(self, ctx: typing.Union[discord.User, discord.Guild, MyContext]):
         "Check if a user is in God mode for a given context"
         if isinstance(ctx, discord.User):
             return await reloads.check_admin(ctx)
         elif isinstance(ctx.guild, discord.Guild) and ctx.guild is not None:
->>>>>>> 7085dae6
             return await reloads.check_admin(ctx) and ctx.guild.id in self.god_mode
         else:
             return await reloads.check_admin(ctx)
@@ -140,11 +103,7 @@
         """Envoie un mp à un membre"""
         try:
             await user.send(message)
-<<<<<<< HEAD
-            await ctx.bot.get_cog('Utilities').add_check_reaction(ctx.message)
-=======
             await self.add_success_reaction(ctx.message)
->>>>>>> 7085dae6
         except Exception as e:
             await self.bot.get_cog('Errors').on_error(e,ctx)
 
@@ -156,11 +115,7 @@
             text = "Liste des commandes disponibles :"
             for cmd in sorted(ctx.command.commands, key=lambda x:x.name):
                 text+="\n- {} *({})*".format(cmd.name,'...' if cmd.help is None else cmd.help.split('\n')[0])
-<<<<<<< HEAD
-                if type(cmd)==commands.core.Group:
-=======
                 if isinstance(cmd, commands.core.Group):
->>>>>>> 7085dae6
                     for cmds in cmd.commands:
                         text+="\n        - {} *({})*".format(cmds.name,cmds.help.split('\n')[0])
             await ctx.send(text)
@@ -210,11 +165,7 @@
         await destination_fr.set_permissions(role_fr, read_messages=True)
         await destination_en.set_permissions(role_en, read_messages=True)
         await msg.edit(content="Terminé !")
-<<<<<<< HEAD
-        await ctx.bot.get_cog('Utilities').add_check_reaction(ctx.message)
-=======
         await self.add_success_reaction(ctx.message)
->>>>>>> 7085dae6
 
 
     @main_msg.command(name="update",hidden=True)
@@ -238,13 +189,8 @@
                 return await ctx.send('Annulé !')
             self.update[x] = msg.content
         if msg:
-<<<<<<< HEAD
-            await ctx.bot.get_cog('Utilities').add_check_reaction(msg)
-    
-=======
             await self.add_success_reaction(msg)
 
->>>>>>> 7085dae6
     async def send_updates(self, ctx:MyContext):
         """Lance un message de mise à jour"""
         if self.bot.zombie_mode:
@@ -252,34 +198,17 @@
         if None in self.update.values():
             return await ctx.send("Les textes ne sont pas complets !")
         text = "Vos messages contiennent"
-<<<<<<< HEAD
-        msg = None
-=======
         confirm_view = ConfirmView(
             self.bot, ctx.channel,
             validation=lambda inter: inter.user == ctx.author,
             ephemeral=False)
         await confirm_view.init()
->>>>>>> 7085dae6
         if max([len(x) for x in self.update.values()]) > 1900//len(self.update.keys()):
             for lang, value in self.update.items():
                 text += f"\n{lang}:```\n{value}\n```"
                 await ctx.send(text, view=confirm_view)
                 text = ''
         else:
-<<<<<<< HEAD
-            text += "\n"+"\n".join(["{}:\n```\n{}\n```".format(k,v) for k,v in self.update.items()])
-            msg = await ctx.send(text)
-        if not msg:
-            return
-        await ctx.bot.get_cog('Utilities').add_check_reaction(msg)
-        def check(reaction, user):
-            return user == ctx.author and reaction.message.id==msg.id
-        try:
-            await self.bot.wait_for('reaction_add', timeout=30.0, check=check)
-        except asyncio.TimeoutError:
-            return await ctx.send('Trop long !')
-=======
             text += "\n"+"\n".join([f"{lang}:\n```\n{value}\n```" for lang, value in self.update.items()])
             await ctx.send(text, view=confirm_view)
 
@@ -289,7 +218,6 @@
             return
         if not confirm_view.value:
             return
->>>>>>> 7085dae6
         count = 0
         for guild in ctx.bot.guilds:
             channels = await ctx.bot.get_config(guild.id,'bot_news')
@@ -297,11 +225,7 @@
                 continue
             channels = [guild.get_channel(int(x)) for x in channels.split(';') if len(x)>5 and x.isnumeric()]
             lang = await ctx.bot.get_config(guild.id,'language')
-<<<<<<< HEAD
-            if type(lang)!=int:
-=======
             if not isinstance(lang, int):
->>>>>>> 7085dae6
                 lang = 0
             lang = ctx.bot.get_cog('Languages').languages[lang]
             if lang not in self.update.keys():
@@ -334,21 +258,11 @@
 
         await ctx.send("Message envoyé dans {} salons !".format(count))
         # add changelog in the database
-<<<<<<< HEAD
-        cnx = self.bot.cnx_frm
-        cursor = cnx.cursor()
-        version = self.bot.get_cog('Info').bot_version
-        query = "INSERT INTO `changelogs` (`version`, `release_date`, `fr`, `en`, `beta`) VALUES (%(v)s, %(r)s, %(fr)s, %(en)s, %(b)s) ON DUPLICATE KEY UPDATE `fr` = '%(fr)s', `en` = '%(en)s';"
-        cursor.execute(query, { 'v': version, 'r': ctx.message.created_at, 'fr': self.update['fr'], 'en': self.update['en'], 'b': self.bot.beta })
-        cnx.commit()
-        cursor.close()
-=======
         version = self.bot.get_cog('Info').bot_version
         query = "INSERT INTO `changelogs` (`version`, `release_date`, `fr`, `en`, `beta`) VALUES (%(v)s, %(r)s, %(fr)s, %(en)s, %(b)s) ON DUPLICATE KEY UPDATE `fr` = '%(fr)s', `en` = '%(en)s';"
         args = { 'v': version, 'r': ctx.message.created_at, 'fr': self.update['fr'], 'en': self.update['en'], 'b': self.bot.beta }
         async with self.bot.db_query(query, args):
             pass
->>>>>>> 7085dae6
         for k in self.update.keys():
             self.update[k] = None
 
@@ -413,25 +327,12 @@
         for folder_name, _, filenames in os.walk('.'):
             for filename in filenames:
                 if filename.endswith('.pyc'):
-<<<<<<< HEAD
-                    os.unlink(folderName+'/'+filename)
-            if  folderName.endswith('__pycache__'):
-                os.rmdir(folderName)
-        if self.bot.database_online:
-            try:
-                self.bot.cnx_frm.close()
-                self.bot.cnx_xp.close()
-            except mysql.connector.errors.ProgrammingError:
-                pass
-    
-=======
                     os.unlink(folder_name+'/'+filename)
             if  folder_name.endswith('__pycache__'):
                 os.rmdir(folder_name)
         if self.bot.database_online:
             self.bot.close_database_cnx()
 
->>>>>>> 7085dae6
     @main_msg.command(name='reboot')
     @commands.check(reloads.check_admin)
     async def restart_bot(self, ctx: MyContext):
@@ -459,15 +360,6 @@
     async def check_tr(self, ctx: MyContext,lang='en',origin="fr"):
         """Vérifie si un fichier de langue est complet"""
         await self.bot.get_cog("Languages").check_tr(ctx.channel,lang,origin)
-<<<<<<< HEAD
-
-    @main_msg.command(name="backup")
-    @commands.check(reloads.check_admin)
-    async def adm_backup(self, ctx: MyContext):
-        """Exécute une sauvegarde complète du code"""
-        await self.backup_auto(ctx)
-=======
->>>>>>> 7085dae6
 
     @main_msg.command(name="membercounter")
     @commands.check(reloads.check_admin)
@@ -484,27 +376,10 @@
 
     @main_msg.command(name="get_invites",aliases=['invite'])
     @commands.check(reloads.check_admin)
-<<<<<<< HEAD
-    async def adm_invites(self, ctx: MyContext, *, server: typing.Optional[discord.Guild] = None):
-        """Cherche une invitation pour un serveur, ou tous"""
-        if server is not None:
-            await ctx.author.send(await self.search_invite(server))
-        else:
-            liste = list()
-            for guild in self.bot.guilds:
-                liste.append(await self.search_invite(guild))
-                if len("\n".join(liste)) > 1900:
-                    await ctx.author.send("\n".join(liste))
-                    liste = []
-            if len(liste) > 0:
-                await ctx.author.send("\n".join(liste))
-        await self.bot.get_cog('Utilities').suppr(ctx.message)
-=======
     async def adm_invites(self, ctx: MyContext, *, server: typing.Optional[discord.Guild]):
         """Cherche une invitation pour un serveur"""
         await ctx.author.send(await self.search_invite(server))
         await ctx.message.delete(delay=0)
->>>>>>> 7085dae6
 
     async def search_invite(self, guild: typing.Optional[discord.Guild]) -> str:
         if guild is None:
@@ -545,15 +420,6 @@
             self.bot.connect_database_frm()
             self.bot.cnx_xp.close()
             self.bot.connect_database_xp()
-<<<<<<< HEAD
-            if self.bot.cnx_frm is not None and self.bot.cnx_xp is not None:
-                if utils := self.bot.get_cog("Utilities"):
-                    await utils.add_check_reaction(ctx.message)
-                    if xp := self.bot.get_cog("Xp"):
-                        await xp.reload_sus()
-        except Exception as e:
-            await self.bot.get_cog('Errors').on_command_error(ctx,e)
-=======
             self.bot.cnx_stats.close()
             self.bot.connect_database_stats()
             if self.bot.cnx_frm is not None and self.bot.cnx_xp is not None and self.bot.cnx_stats is not None:
@@ -562,7 +428,6 @@
                     await xp.reload_sus()
         except Exception as err:
             await self.bot.get_cog('Errors').on_command_error(ctx,err)
->>>>>>> 7085dae6
 
     @main_msg.command(name="emergency")
     @commands.check(reloads.check_admin)
@@ -580,11 +445,7 @@
                 user = self.bot.get_user(x)
                 if user.dm_channel is None:
                     await user.create_dm()
-<<<<<<< HEAD
-                msg = await user.dm_channel.send("{} La procédure d'urgence vient d'être activée. Si vous souhaitez l'annuler, veuillez cliquer sur la réaction ci-dessous dans les {} secondes qui suivent l'envoi de ce message.".format(self.bot.get_cog('Emojis').customEmojis['red_warning'],time))
-=======
                 msg = await user.dm_channel.send("{} La procédure d'urgence vient d'être activée. Si vous souhaitez l'annuler, veuillez cliquer sur la réaction ci-dessous dans les {} secondes qui suivent l'envoi de ce message.".format(self.bot.get_cog('Emojis').customs['red_warning'],time))
->>>>>>> 7085dae6
                 await msg.add_reaction('🛑')
             except Exception as e:
                 await self.bot.get_cog('Errors').on_error(e,None)
@@ -601,24 +462,15 @@
                     continue
                 try:
                     if server.owner not in owners:
-<<<<<<< HEAD
-                        await server.owner.send(await self.bot._(server,"admin","emergency"))
-=======
                         await server.owner.send(await self.bot._(server,"admin.emergency"))
->>>>>>> 7085dae6
                         owners.append(server.owner)
                     await server.leave()
                     servers +=1
                 except:
                     continue
             chan = await self.bot.get_channel(500674177548812306)
-<<<<<<< HEAD
-            await chan.send("{} Prodédure d'urgence déclenchée : {} serveurs quittés - {} propriétaires prévenus".format(self.bot.get_cog('Emojis').customEmojis['red_alert'],servers,len(owners)))
-            return "{}  {} propriétaires de serveurs ont été prévenu ({} serveurs)".format(self.bot.get_cog('Emojis').customEmojis['red_alert'],len(owners),servers)
-=======
             await chan.send("{} Prodédure d'urgence déclenchée : {} serveurs quittés - {} propriétaires prévenus".format(self.bot.get_cog('Emojis').customs['red_alert'],servers,len(owners)))
             return "{}  {} propriétaires de serveurs ont été prévenu ({} serveurs)".format(self.bot.get_cog('Emojis').customs['red_alert'],len(owners),servers)
->>>>>>> 7085dae6
         for x in reloads.admins_id:
             try:
                 user = self.bot.get_user(x)
@@ -819,9 +671,6 @@
             elif (member.id not in owner_list) and role in member.roles:
                 await ctx.send("Rôle supprimé à "+str(member))
                 await member.remove_roles(role,reason="This user doesn't support me anymore")
-<<<<<<< HEAD
-        await ctx.bot.get_cog('Utilities').add_check_reaction(ctx.message)
-=======
         await self.add_success_reaction(ctx.message)
 
     async def _get_ideas_list(self, channel: discord.TextChannel) -> list[tuple[int, datetime.timedelta, str, int, int]]:
@@ -845,7 +694,6 @@
                     liste.append((upvotes-downvotes,duration,msg.content,upvotes,downvotes))
         liste.sort(reverse=True)
         return liste
->>>>>>> 7085dae6
 
     @main_botserv.command(name="best_ideas")
     @commands.check(reloads.check_admin)
@@ -858,26 +706,7 @@
         channel = server.get_channel(488769306524385301)
         if channel is None:
             return await ctx.send("Salon introuvable")
-<<<<<<< HEAD
-        liste = list()
-        async for msg in channel.history(limit=500):
-            if len(msg.reactions) > 0:
-                up = 0
-                down = 0
-                for x in msg.reactions:
-                    users = [x for x in await x.users().flatten() if not x.bot]
-                    if x.emoji == '👍':
-                        up = len(users)
-                    elif x.emoji == '👎':
-                        down = len(users)
-                if len(msg.embeds) > 0:
-                    liste.append((up-down,ctx.bot.utcnow()-msg.created_at,msg.embeds[0].fields[0].value,up,down))
-                else:
-                    liste.append((up-down,ctx.bot.utcnow()-msg.created_at,msg.content,up,down))
-        liste.sort(reverse=True)
-=======
         liste = await self._get_ideas_list(channel)
->>>>>>> 7085dae6
         count = len(liste)
         liste = liste[:number]
         title = "Liste des {} meilleures idées (sur {}) :".format(len(liste),count)
@@ -890,13 +719,8 @@
             text += "\n**[{} - {}]**  {} ".format(reaction[3],reaction[4],reaction[2])
         try:
             if ctx.can_send_embed:
-<<<<<<< HEAD
-                emb = ctx.bot.get_cog('Embeds').Embed(title=title,desc=text,color=color).update_timestamp()
-                return await bot_msg.edit(content=None,embed=emb.discord_embed())
-=======
                 emb = discord.Embed(title=title, description=text, color=color, timestamp=self.bot.utcnow())
                 return await bot_msg.edit(content=None,embed=emb)
->>>>>>> 7085dae6
             await bot_msg.edit(content=title+text)
         except discord.HTTPException:
             await ctx.send("Le message est trop long pour être envoyé !")
@@ -917,11 +741,7 @@
         else:
             await ctx.send("Sélectionnez *play*, *watch*, *listen* ou *stream* suivi du nom")
         await ctx.message.delete()
-<<<<<<< HEAD
-    
-=======
-
->>>>>>> 7085dae6
+
     @main_msg.command(name="speedtest")
     @commands.check(reloads.check_admin)
     async def speedtest(self, ctx: MyContext, method: str=None):
@@ -936,15 +756,9 @@
         s.get_best_server()
         s.download()
         s.upload(pre_allocate=False)
-<<<<<<< HEAD
-        if method == None:
-            s.results.share()
-        if method == None:
-=======
         if method is None:
             s.results.share()
         if method is None:
->>>>>>> 7085dae6
             result = s.results.dict()
             await msg.edit(content=f"{result['server']['sponsor']} - ping {result['server']['latency']}ms\n{result['share']}")
         elif method == "json":
@@ -957,11 +771,7 @@
         else:
             result = getattr(s.results, method)()
             await msg.edit(content=str(result))
-<<<<<<< HEAD
-    
-=======
-
->>>>>>> 7085dae6
+
 
     @commands.command(name='eval')
     @commands.check(reloads.check_admin)
@@ -1000,11 +810,7 @@
             await ctx.send(f'```py\n{value}{traceback.format_exc()[:1990]}\n```')
         else:
             value = stdout.getvalue()
-<<<<<<< HEAD
-            await ctx.bot.get_cog('Utilities').add_check_reaction(ctx.message)
-=======
             await self.add_success_reaction(ctx.message)
->>>>>>> 7085dae6
 
             if ret is None:
                 if value:
@@ -1023,41 +829,8 @@
         msg.content = ctx.prefix + command
         new_ctx = await self.bot.get_context(msg)
         await self.bot.invoke(new_ctx)
-<<<<<<< HEAD
-        await ctx.bot.get_cog('Utilities').add_check_reaction(ctx.message)
-
-    async def backup_auto(self, ctx: MyContext=None):
-        """Crée une backup du code"""
-        t = time.time()
-        self.bot.log.info("("+str(await self.bot.get_cog('TimeUtils').date(datetime.datetime.now(),digital=True))+") Backup auto en cours")
-        message = await ctx.send(":hourglass: Sauvegarde en cours...")
-        try:
-            os.remove('../backup.tar')
-        except:
-            pass
-        try:
-            archive = shutil.make_archive('backup','tar','..')
-        except FileNotFoundError:
-            self.bot.log.error("Impossible de trouver le dossier de sauvegarde")
-            await message.edit("{} Impossible de trouver le dossier de sauvegarde".format(self.bot.get_cog('Emojis').customEmojis['red_cross']))
-            return
-        try:
-            shutil.move(archive,'..')
-        except shutil.Error:
-            os.remove('../backup.tar')
-            shutil.move(archive,'..')
-        try:
-            os.remove('backup.tar')
-        except:
-            pass
-        msg = "Backup completed in {} seconds!".format(round(time.time()-t,3))
-        self.bot.log.info(msg)
-        await message.edit(content=msg)
-            
-=======
         await self.add_success_reaction(ctx.message)
 
->>>>>>> 7085dae6
     @commands.group(name='bug',hidden=True)
     @commands.check(reloads.check_admin)
     async def main_bug(self, ctx: MyContext):
@@ -1066,22 +839,6 @@
     @main_bug.command(name='add')
     async def bug_add(self, ctx: MyContext,* ,bug: str):
         """Ajoute un bug à la liste"""
-<<<<<<< HEAD
-        try:
-            channel = ctx.bot.get_channel(548138866591137802) if self.bot.beta else ctx.bot.get_channel(488769283673948175)
-            if channel is None:
-                return await ctx.send("Salon 488769283673948175 introuvable")
-            text = bug.split('\n')
-            fr,en = text[0].replace('\\n','\n'), text[1].replace('\\n','\n')
-            emb = self.bot.get_cog('Embeds').Embed(title="New bug",fields=[{'name':'Français','value':fr},{'name':'English','value':en}],color=13632027).update_timestamp()
-            await channel.send(embed=emb.discord_embed())
-            await ctx.bot.get_cog('Utilities').add_check_reaction(ctx.message)
-        except Exception as e:
-            await self.bot.get_cog('Errors').on_command_error(ctx,e)
-    
-    @main_bug.command(name='fix')
-    async def bug_fix(self, ctx: MyContext, ID:int, fixed:bool=True):
-=======
         channel = ctx.bot.get_channel(929864644678549534) if self.bot.beta else ctx.bot.get_channel(488769283673948175)
         if channel is None:
             return await ctx.send("Salon 488769283673948175 introuvable")
@@ -1095,34 +852,11 @@
 
     @main_bug.command(name='fix')
     async def bug_fix(self, ctx: MyContext, msg_id: int, fixed:bool=True):
->>>>>>> 7085dae6
         """Marque un bug comme étant fixé"""
         chan = ctx.bot.get_channel(929864644678549534) if self.bot.beta else ctx.bot.get_channel(488769283673948175)
         if chan is None:
             return await ctx.send("Salon introuvable")
         try:
-<<<<<<< HEAD
-            chan = ctx.bot.get_channel(548138866591137802) if self.bot.beta else ctx.bot.get_channel(488769283673948175)
-            if chan is None:
-                return await ctx.send("Salon introuvable")
-            try:
-                msg = await chan.fetch_message(ID)
-            except Exception as e:
-                return await ctx.send("`Error:` {}".format(e))
-            if len(msg.embeds)!=1:
-                return await ctx.send("Nombre d'embeds invalide")
-            emb = msg.embeds[0]
-            if fixed:
-                emb.color = discord.Color(10146593)
-                emb.title = "New bug [fixed soon]"
-            else:
-                emb.color = discord.Color(13632027)
-                emb.title = "New bug"
-            await msg.edit(embed=emb)
-            await ctx.bot.get_cog('Utilities').add_check_reaction(ctx.message)
-        except Exception as e:
-            await self.bot.get_cog('Errors').on_command_error(ctx,e)
-=======
             msg = await chan.fetch_message(msg_id)
         except discord.DiscordException as err:
             return await ctx.send(f"`Error:` {err}")
@@ -1137,7 +871,6 @@
             emb.title = "New bug"
         await msg.edit(embed=emb)
         await self.add_success_reaction(ctx.message)
->>>>>>> 7085dae6
 
     @commands.group(name="idea",hidden=True)
     @commands.check(reloads.check_admin)
@@ -1145,33 +878,13 @@
         """Ajouter une idée dans le salon des idées, en français et anglais"""
 
     @main_idea.command(name='add')
-<<<<<<< HEAD
-    async def idea_add(self, ctx: MyContext, *, text):
-=======
     async def idea_add(self, ctx: MyContext, *, text: str):
->>>>>>> 7085dae6
         """Ajoute une idée à la liste"""
         channel = ctx.bot.get_channel(929864644678549534) if self.bot.beta else ctx.bot.get_channel(488769306524385301)
         if channel is None:
             return await ctx.send("Salon introuvable")
         text = text.split('\n')
         try:
-<<<<<<< HEAD
-            channel = ctx.bot.get_channel(548138866591137802) if self.bot.beta else ctx.bot.get_channel(488769306524385301)
-            if channel is None:
-                return await ctx.send("Salon introuvable")
-            text = text.split('\n')
-            fr,en = text[0].replace('\\n','\n'), text[1].replace('\\n','\n')
-            emb = self.bot.get_cog('Embeds').Embed(fields=[{'name':'Français','value':fr},{'name':'English','value':en}],color=16106019).update_timestamp()
-            msg = await channel.send(embed=emb.discord_embed())
-            await self.bot.get_cog('Fun').add_vote(msg)
-            await ctx.bot.get_cog('Utilities').add_check_reaction(ctx.message)
-        except Exception as e:
-            await self.bot.get_cog('Errors').on_command_error(ctx,e)
-
-    @main_idea.command(name='valid')
-    async def idea_valid(self, ctx: MyContext, ID:int, valid:bool=True):
-=======
             fr_text, en_text = text[0].replace('\\n','\n'), text[1].replace('\\n','\n')
         except IndexError:
             await ctx.send("Il manque le texte anglais")
@@ -1186,32 +899,11 @@
 
     @main_idea.command(name='valid')
     async def idea_valid(self, ctx: MyContext, msg_id:int, valid:bool=True):
->>>>>>> 7085dae6
         """Marque une idée comme étant ajoutée à la prochaine MàJ"""
         chan = ctx.bot.get_channel(929864644678549534) if self.bot.beta else ctx.bot.get_channel(488769306524385301)
         if chan is None:
             return await ctx.send("Salon introuvable")
         try:
-<<<<<<< HEAD
-            chan = ctx.bot.get_channel(548138866591137802) if self.bot.beta else ctx.bot.get_channel(488769306524385301)
-            if chan is None:
-                return await ctx.send("Salon introuvable")
-            try:
-                msg = await chan.fetch_message(ID)
-            except Exception as e:
-                return await ctx.send("`Error:` {}".format(e))
-            if len(msg.embeds)!=1:
-                return await ctx.send("Nombre d'embeds invalide")
-            emb = msg.embeds[0]
-            if valid:
-                emb.color = discord.Color(10146593)
-            else:
-                emb.color = discord.Color(16106019)
-            await msg.edit(embed=emb)
-            await ctx.bot.get_cog('Utilities').add_check_reaction(ctx.message)
-        except Exception as e:
-            await self.bot.get_cog('Errors').on_command_error(ctx,e)
-=======
             msg = await chan.fetch_message(msg_id)
         except discord.DiscordException as err:
             return await ctx.send(f"`Error:` {err}")
@@ -1224,7 +916,6 @@
             emb.color = discord.Color(16106019)
         await msg.edit(embed=emb)
         await self.add_success_reaction(ctx.message)
->>>>>>> 7085dae6
 
 def setup(bot):
     bot.add_cog(Admin(bot))