import asyncio
import copy
import datetime
import io
import os
import sys
import textwrap
import time
import traceback
import typing
from contextlib import redirect_stdout

import discord
import speedtest
from cachingutils import acached
from discord.ext import commands
from libs.classes import PRIVATE_GUILD_ID, ConfirmView, MyContext, UserFlag, Zbot

from . import checks


def cleanup_code(content: str):
    """Automatically removes code blocks from the code."""
    # remove ```py\n```
    if content.startswith('```') and content.endswith('```'):
        return '\n'.join(content.split('\n')[1:-1])
    # remove `foo`
    return content.strip('` \n')

class Admin(commands.Cog):
    """Here are listed all commands related to the internal administration of the bot. Most of them are not accessible to users, but only to ZBot administrators."""

    def __init__(self, bot: Zbot):
        self.bot = bot
        self.file = "admin"
        self.emergency_time = 5.0
        if self.bot.beta:
            self.update = {'fr':'Foo','en':'Bar'}
        else:
            self.update = {'fr':None,'en':None}
        try:
            self.utilities = self.bot.get_cog("Utilities")
        except KeyError:
            pass
        self._last_result = None
        self._upvote_emojis = ()
        self.god_mode = []

    @property
    def upvote_emojis(self):
        "Emojis used for the idea channel"
        if not self._upvote_emojis:
            self._upvote_emojis = (
                self.bot.get_emoji(938416027274993674),
                self.bot.get_emoji(938416007549186049)
            )
        return self._upvote_emojis

    @commands.Cog.listener()
    async def on_ready(self):
        self.utilities = self.bot.get_cog("Utilities")

    async def check_if_admin(self, ctx: MyContext):
        return await checks.is_bot_admin(ctx)

    async def check_if_god(self, ctx: typing.Union[discord.User, discord.Guild, MyContext]):
        "Check if a user is in God mode for a given context"
        if isinstance(ctx, discord.User):
            return await checks.is_bot_admin(ctx)
        elif isinstance(ctx.guild, discord.Guild) and ctx.guild is not None:
            return await checks.is_bot_admin(ctx) and ctx.guild.id in self.god_mode
        else:
            return await checks.is_bot_admin(ctx)

    async def add_success_reaction(self, msg: discord.Message):
        "Add a check reaction to a message"
        if self.bot.zombie_mode:
            return
        try:
            emoji = self.bot.get_emoji(625426328275124296)
            if emoji:
                await msg.add_reaction(emoji)
            else:
                await msg.add_reaction('\u2705')
        except discord.Forbidden:
            await msg.channel.send(":ok:")
        except discord.DiscordException:
            pass

    @discord.app_commands.command()
    @discord.app_commands.guilds(PRIVATE_GUILD_ID)
    @discord.app_commands.default_permissions(administrator=True)
    @discord.app_commands.check(checks.is_bot_admin)
    async def send_msg(self, interaction: discord.Interaction, user: discord.User, message: str):
        "Send a DM to any user the bot can reach"
        await interaction.response.defer(ephemeral=True)
        await user.send(message)
        await interaction.edit_original_response(content="Done!")

    @commands.hybrid_group(name='admin', hidden=True)
    @discord.app_commands.guilds(PRIVATE_GUILD_ID)
    @discord.app_commands.default_permissions(administrator=True)
    @commands.check(checks.is_bot_admin)
    async def main_msg(self, ctx: MyContext):
        """Commandes réservées aux administrateurs de ZBot"""
        if ctx.subcommand_passed is None:
            text = "Liste des commandes disponibles :"
            for cmd in sorted(ctx.command.commands, key=lambda x:x.name):
                text+="\n- {} *({})*".format(cmd.name,'...' if cmd.help is None else cmd.help.split('\n')[0])
                if isinstance(cmd, commands.core.Group):
                    for cmds in cmd.commands:
                        text+="\n        - {} *({})*".format(cmds.name,cmds.help.split('\n')[0])
            await ctx.send(text)
    
    @main_msg.command(name="sync")
    @commands.check(checks.is_bot_admin)
    async def sync_app_commands(self, ctx: MyContext, target: typing.Literal["global", "guild"]):
        "Sync app commands for either global or staff server scope"
        if target == "global":
            cmds = await self.bot.tree.sync()
            await ctx.send(f"{len(cmds)} global app commands synced!")
        else:
            cmds = await self.bot.tree.sync(guild=discord.Object(id=625316773771608074))
            await ctx.send(f"{len(cmds)} app commands synced in the staff server!")

    @main_msg.command(name="god")
    @commands.check(checks.is_bot_admin)
    @commands.guild_only()
    async def enable_god_mode(self, ctx: MyContext, enable:bool=True):
        """Get full powaaaaaa
        
        Donne les pleins-pouvoirs aux admins du bot sur ce serveur (accès à toutes les commandes de modération)"""
        if enable:
            if ctx.guild.id not in self.god_mode:
                self.god_mode.append(ctx.guild.id)
                await ctx.send("<:nitro:548569774435598346> Mode superadmin activé sur ce serveur",delete_after=3)
            else:
                await ctx.send("Mode superadmin déjà activé sur ce serveur",delete_after=3)
        else:
            if ctx.guild.id in self.god_mode:
                self.god_mode.remove(ctx.guild.id)
                await ctx.send("Mode superadmin désactivé sur ce serveur",delete_after=3)
            else:
                await ctx.send("Ce mode n'est pas actif ici",delete_after=3)
        await ctx.message.delete(delay=0)

    @main_msg.command(name="faq")
    @commands.check(checks.is_bot_admin)
    async def send_faq(self, ctx: MyContext):
        """Envoie les messages du salon <#541228784456695818> vers le salon <#508028818154323980>"""
        msg = await ctx.send("Suppression des salons...")
        destination_fr = ctx.guild.get_channel(508028818154323980)
        destination_en = ctx.guild.get_channel(541599345972346881)
        chan_fr = ctx.guild.get_channel(541228784456695818)
        chan_en = ctx.guild.get_channel(541599226623426590)
        role_fr = ctx.guild.get_role(541224634087899146)
        role_en = ctx.guild.get_role(537597687801839617)
        await destination_fr.set_permissions(role_fr, read_messages=False)
        await destination_en.set_permissions(role_en, read_messages=False)
        await destination_fr.purge()
        await destination_en.purge()
        await msg.edit(content="Envoi des messages...")
        async for message in chan_fr.history(limit=200,oldest_first=True):
            await destination_fr.send(message.content)
        async for message in chan_en.history(limit=200,oldest_first=True):
            await destination_en.send(message.content)
        await destination_fr.set_permissions(role_fr, read_messages=True)
        await destination_en.set_permissions(role_en, read_messages=True)
        await msg.edit(content="Terminé !")
        await self.add_success_reaction(ctx.message)


    @main_msg.command(name="update")
    @commands.check(checks.is_bot_admin)
    async def update_config(self, ctx: MyContext, send: bool=None):
        """Préparer/lancer un message de mise à jour
        Ajouter 'send' en argument déclenche la procédure pour l'envoyer à tous les serveurs"""
        if send:
            await self.send_updates(ctx)
            return
        def check(m):
            return m.author == ctx.author and m.channel == ctx.channel
        msg = None
        for x in self.update.keys():
            await ctx.send("Message en {} ?".format(x))
            try:
                msg = await ctx.bot.wait_for('message', check=check,timeout=60)
            except asyncio.TimeoutError:
                return await ctx.send('Trop tard !')
            if msg.content.lower() in ['none','annuler','stop','oups']:
                return await ctx.send('Annulé !')
            self.update[x] = msg.content
        if msg:
            await self.add_success_reaction(msg)

    async def send_updates(self, ctx:MyContext):
        """Lance un message de mise à jour"""
        if self.bot.zombie_mode:
            return
        if None in self.update.values():
            return await ctx.send("Les textes ne sont pas complets !")
        text = "Vos messages contiennent"
        confirm_view = ConfirmView(
            self.bot, ctx.channel,
            validation=lambda inter: inter.user == ctx.author,
            ephemeral=False)
        await confirm_view.init()
        if max([len(x) for x in self.update.values()]) > 1900//len(self.update.keys()):
            for i, lang in enumerate(self.update.keys()):
                text += f"\n{lang}:```\n{self.update.get(lang)}\n```"
                await ctx.send(text, view=confirm_view if i == len(self.update)-1 else None)
                text = ''
        else:
            text += "\n"+"\n".join([f"{lang}:\n```\n{value}\n```" for lang, value in self.update.items()])
            await ctx.send(text, view=confirm_view)

        await confirm_view.wait()
        if confirm_view.value is None:
            await ctx.send("Trop long !")
            return
        if not confirm_view.value:
            return
        count = 0
        for guild in ctx.bot.guilds:
            channels = await ctx.bot.get_config(guild.id,'bot_news')
            if channels is None or len(channels) == 0:
                continue
            channels = [guild.get_channel(int(x)) for x in channels.split(';') if len(x)>5 and x.isnumeric()]
            lang = await ctx.bot.get_config(guild.id,'language')
            if not isinstance(lang, int):
                lang = 0
            lang = ctx.bot.get_cog('Languages').languages[lang]
            if lang not in self.update.keys():
                lang = 'en'
            mentions_str = await self.bot.get_config(guild.id,'update_mentions')
            if mentions_str is None:
                mentions = []
            else:
                mentions = []
                for r in mentions_str.split(';'):
                    try:
                        mentions.append(guild.get_role(int(r)))
                    except discord.NotFound:
                        pass
                mentions = [x.mention for x in mentions if x is not None]
            for chan in channels:
                if chan is None:
                    continue
                try:
                    await chan.send(self.update[lang]+"\n\n"+" ".join(mentions), allowed_mentions=discord.AllowedMentions(everyone=False, roles=True))
                except Exception as e:
                    self.bot.dispatch("error", e, ctx)
                else:
                    count += 1
            if guild.id == 356067272730607628:
                fr_chan = guild.get_channel(494870602146906113)
                if fr_chan not in channels:
                    await fr_chan.send(self.update['fr']+"\n\n"+" ".join(mentions), allowed_mentions=discord.AllowedMentions(everyone=False, roles=True))
                    count += 1

        await ctx.send("Message envoyé dans {} salons !".format(count))
        # add changelog in the database
        version = self.bot.get_cog('Info').bot_version
        query = "INSERT INTO `changelogs` (`version`, `release_date`, `fr`, `en`, `beta`) VALUES (%(v)s, %(r)s, %(fr)s, %(en)s, %(b)s) ON DUPLICATE KEY UPDATE `fr` = '%(fr)s', `en` = '%(en)s';"
        args = { 'v': version, 'r': ctx.message.created_at, 'fr': self.update['fr'], 'en': self.update['en'], 'b': self.bot.beta }
        async with self.bot.db_query(query, args):
            pass
        for k in self.update.keys():
            self.update[k] = None


    @main_msg.command(name="cogs")
    @commands.check(checks.is_bot_admin)
    async def cogs_list(self, ctx: MyContext):
        """Voir la liste de tout les cogs"""
        text = str()
        for k,v in self.bot.cogs.items():
            text +="- {} ({}) \n".format(v.file,k)
        await ctx.send(text)

    @main_msg.command(name='shutdown')
    @commands.check(checks.is_bot_admin)
    async def shutdown(self, ctx: MyContext):
        """Eteint le bot"""
        msg = await ctx.send("Nettoyage de l'espace de travail...")
        await self.cleanup_workspace()
        await msg.edit(content="Bot en voie d'extinction")
        await self.bot.change_presence(status=discord.Status('offline'))
        self.bot.log.info("Fermeture du bot")
        await self.bot.close()

    async def cleanup_workspace(self):
        "Delete python cache files and close database connexions"
        for folder_name, _, filenames in os.walk('.'):
            for filename in filenames:
                if filename.endswith('.pyc'):
                    os.unlink(folder_name+'/'+filename)
            if  folder_name.endswith('__pycache__'):
                os.rmdir(folder_name)
        if self.bot.database_online:
            self.bot.close_database_cnx()

    @main_msg.command(name="reboot")
    @commands.check(checks.is_bot_admin)
    async def restart_bot(self, ctx: MyContext):
        """Relance le bot"""
        await ctx.send(content="Redémarrage en cours...")
        await self.cleanup_workspace()
        args = sys.argv
        if len(args) == 1:
            ID = self.bot.user.id
            args.append('1' if ID==486896267788812288 else '2' if ID==436835675304755200 else '3')
            args.append('n' if ctx.bot.get_cog('Events').loop.get_task() is None else 'o')
            args.append('o' if ctx.bot.rss_enabled else 'n')
        self.bot.log.info("Redémarrage du bot")
        os.execl(sys.executable, sys.executable, *args)

    @main_msg.command(name="reload")
    @commands.check(checks.is_bot_admin)
    async def reload_cog(self, ctx: MyContext, *, cog: str):
        """Recharge un module"""
        cogs = cog.split(" ")
        await self.bot.get_cog("Reloads").reload_cogs(ctx,cogs)
    
    @reload_cog.autocomplete("cog")
    async def reload_cog_autocom(self, interaction: discord.Interaction, current: str):
        if " " in current:
            fixed, current = current.rsplit(" ", maxsplit=1)
        else:
            fixed = None
        data: list[tuple[str, str]] = [
            (cog.qualified_name, cog.file if hasattr(cog, "file") else cog.qualified_name)
            for cog in self.bot.cogs.values()
        ]
        filtered = [
            cog for cog in data
            if current.lower() in cog[0].lower() or current.lower() in cog[1].lower()
        ]
        if len(filtered) == 0:
            filtered = [(current, current)]
        if fixed:
            filtered = [
                (fixed + " " + cog[0], fixed + " " + cog[1])
                for cog in filtered
            ]
        filtered.sort()
        return [
            discord.app_commands.Choice(name=cog[0], value=cog[1])
            for cog in filtered
        ][:25]

    @main_msg.command(name="membercounter")
    @commands.check(checks.is_bot_admin)
    async def membercounter(self, ctx: MyContext):
        """Recharge tout ces salons qui contiennent le nombre de membres, pour tout les serveurs"""
        if self.bot.database_online:
            i = 0
            for x in self.bot.guilds:
                if await self.bot.get_cog("Servers").update_memberChannel(x):
                    i += 1
            await ctx.send(f"{i} salons mis à jours !")
        else:
            await ctx.send("Impossible de faire ceci, la base de donnée est inaccessible")

    @main_msg.command(name="config")
    @commands.check(checks.is_bot_admin)
    async def admin_sconfig_see(self, ctx: MyContext, guild: discord.Guild, option=None):
        """Affiche les options d'un serveur"""
        if not ctx.bot.database_online:
            await ctx.send("Impossible d'afficher cette commande, la base de donnée est hors ligne :confused:")
            return
<<<<<<< HEAD
        await self.bot.get_cog("Servers").send_see(guild, ctx.channel, option, ctx.message, guild)
        await ctx.send("Serveur introuvable")

    @main_msg.group(name="database", aliases=["db"])
    @commands.check(checks.is_bot_admin)
    async def admin_db(self, _ctx: MyContext):
        "Commandes liées à la base de données"

    @admin_db.command(name='reload')
=======
        try:
            await self.bot.get_cog("Servers").send_see(guild,ctx.channel,option,ctx.message,guild)
        except Exception as err:
            await self.bot.get_cog("Errors").on_command_error(ctx,err)
        else:
            await ctx.send("Serveur introuvable")

    @main_msg.group(name="database", aliases=["db"])
>>>>>>> 95b613be
    @commands.check(checks.is_bot_admin)
    async def admin_db(self, ctx: MyContext):
        "Commandes liées à la base de données"

    @admin_db.command(name='reload')
    async def db_reload(self, ctx: MyContext):
        "Reconnecte le bot à la base de donnée"
        self.bot.cnx_frm.close()
        self.bot.connect_database_frm()
        self.bot.cnx_xp.close()
        self.bot.connect_database_xp()
<<<<<<< HEAD
        if self.bot.cnx_frm is not None and self.bot.cnx_xp is not None:
=======
        self.bot.cnx_stats.close()
        self.bot.connect_database_stats()
        if self.bot.cnx_frm is not None and self.bot.cnx_xp is not None and self.bot.cnx_stats is not None:
>>>>>>> 95b613be
            await ctx.message.add_reaction('✅')
            if xp := self.bot.get_cog("Xp"):
                await xp.reload_sus()

    @admin_db.command(name='biggest-tables')
<<<<<<< HEAD
    @commands.check(checks.is_bot_admin)
=======
>>>>>>> 95b613be
    async def db_biggest(self, ctx: MyContext, database: typing.Optional[str] = None):
        "Affiche les tables les plus lourdes de la base de données"
        query = "SELECT table_name AS \"Table\", ROUND(((data_length + index_length) / 1024 / 1024), 2) AS \"Size (MB)\" FROM information_schema.TABLES"
        if database:
            query += f" WHERE table_schema = \"{database}\""
        query += " ORDER BY (data_length + index_length) DESC LIMIT 15"
        async with self.bot.db_query(query, astuple=True) as query_results:
            if len(query_results) == 0:
                await ctx.send("Invalid or empty database")
                return
            length = max(len(result[0]) for result in query_results)
<<<<<<< HEAD
            txt = "\n".join(f"{result[0]:>{length}}: {result[1]} MB" for result in query_results if result[1] is not None)
        await ctx.send("```yaml\n" + txt + "\n```")
    
    @acached(timeout=3600)
    async def get_databases_names(self) -> list[str]:
        "Get every database names visible for Zbot"
        query = "SHOW DATABASES"
        async with self.bot.db_query(query, astuple=True) as query_results:
            print(query_results)
            return [row[0] for row in query_results]

    @db_biggest.autocomplete("database")
    async def db_biggest_autocompl(self, interaction: discord.Interaction, current: str):
        databases = await self.get_databases_names()
        return [
            discord.app_commands.Choice(name=db, value=db)
            for db in databases if current.lower() in db.lower()
        ][:25]


    @main_msg.command(name="emergency", with_app_command=False)
=======
            txt = "\n".join(f"{result[0]:>{length}}: {result[1]} MB" for result in query_results)
        await ctx.send("```yaml\n" + txt + "\n```")


    @main_msg.command(name="emergency")
>>>>>>> 95b613be
    @commands.check(checks.is_bot_admin)
    async def emergency_cmd(self, ctx: MyContext):
        """Déclenche la procédure d'urgence
        A N'UTILISER QU'EN CAS DE BESOIN ABSOLU ! Le bot quittera tout les serveurs après avoir envoyé un mp à chaque propriétaire"""
        await ctx.send(await self.emergency())

    async def emergency(self, level=100):
        if self.bot.zombie_mode:
            return
        time = round(self.emergency_time - level/100, 1)
        for x in checks.admins_id:
            try:
                user = self.bot.get_user(x)
                if user.dm_channel is None:
                    await user.create_dm()
                msg = await user.dm_channel.send("{} La procédure d'urgence vient d'être activée. Si vous souhaitez l'annuler, veuillez cliquer sur la réaction ci-dessous dans les {} secondes qui suivent l'envoi de ce message.".format(self.bot.emojis_manager.customs['red_warning'], time))
                await msg.add_reaction('🛑')
            except Exception as err:
                await self.bot.get_cog('Errors').on_error(err, "Emergency command")

<<<<<<< HEAD
        def check(_, user: discord.User):
=======
        def check(_, user):
>>>>>>> 95b613be
            return user.id in checks.admins_id
        try:
            await self.bot.wait_for('reaction_add', timeout=time, check=check)
        except asyncio.TimeoutError:
            owners = list()
            servers = 0
            for guild in self.bot.guilds:
                if guild.id == 500648624204808193:
                    continue
                try:
                    if guild.owner not in owners:
                        await guild.owner.send(await self.bot._(guild,"admin.emergency"))
                        owners.append(guild.owner)
                    await guild.leave()
                    servers +=1
                except discord.HTTPException:
                    continue
            chan = await self.bot.get_channel(500674177548812306)
            await chan.send("{} Prodédure d'urgence déclenchée : {} serveurs quittés - {} propriétaires prévenus".format(self.bot.emojis_manager.customs['red_alert'],servers,len(owners)))
            return "{}  {} propriétaires de serveurs ont été prévenu ({} serveurs)".format(self.bot.emojis_manager.customs['red_alert'],len(owners),servers)
        for x in checks.admins_id:
            try:
                user = self.bot.get_user(x)
                await user.send("La procédure a été annulée !")
            except Exception as err:
                await self.bot.get_cog('Errors').on_error(err,None)
        return "Qui a appuyé sur le bouton rouge ? :thinking:"

    @main_msg.command(name="ignore")
    @commands.check(checks.is_bot_admin)
    async def add_ignoring(self, ctx: MyContext, target_id: int):
        """Ajoute un serveur ou un utilisateur dans la liste des utilisateurs/serveurs ignorés"""
        scog = ctx.bot.get_cog('Servers')
        if scog is None:
            await ctx.send("Unable to find Servers cog")
            return
        config = await ctx.bot.get_cog('Utilities').get_bot_infos()
        if config is None:
            await ctx.send("The config dictionnary has not been initialized")
            return
        if not (target := self.bot.get_guild(target_id)):
            target = self.bot.get_user(target_id)
        if target is None:
            await ctx.send("Unable to find any guild or user with this ID")
            return
        if isinstance(target, discord.Guild):
            servs: list[str] = config['banned_guilds'].split(';')
            if str(target) in servs:
                servs.remove(str(target))
                await scog.edit_bot_infos(self.bot.user.id,[('banned_guilds',';'.join(servs))])
                await ctx.send("Le serveur {} n'est plus blacklisté".format(target.name))
            else:
                servs.append(str(target.id))
                await scog.edit_bot_infos(self.bot.user.id,[('banned_guilds',';'.join(servs))])
                await ctx.send("Le serveur {} a bien été blacklist".format(target.name))
        else:
            usrs: list[str] = config['banned_users'].split(';')
            if str(target.id) in usrs:
                usrs.remove(str(target.id))
                await scog.edit_bot_infos(self.bot.user.id,[('banned_users',';'.join(usrs))])
                await ctx.send("L'utilisateur {} n'est plus blacklisté".format(target))
            else:
                usrs.append(str(target.id))
                await scog.edit_bot_infos(self.bot.user.id,[('banned_users',';'.join(usrs))])
                await ctx.send("L'utilisateur {} a bien été blacklist".format(target))
        ctx.bot.get_cog('Utilities').config = None

    @main_msg.command(name="logs")
    @commands.check(checks.is_bot_admin)
    async def show_last_logs(self, ctx: MyContext, lines:typing.Optional[int]=15, *, match=''):
        """Affiche les <lines> derniers logs ayant <match> dedans"""
        if lines > 1000:
            match = str(lines)
            lines = 15
        with open('logs/debug.log','r', encoding='utf-8') as file:
            text = file.read().split("\n")
        msg = str()
        liste = list()
        i = 1
        while len(liste) < lines and i < min(2000, len(text)):
            i+=1
            if (not match in text[-i]) or ctx.message.content in text[-i]:
                continue
            liste.append(text[-i].replace('`',''))
        if len(msg) == 0:
            await ctx.send("No corresponding log found")
            return
        for i in liste:
            if len(msg+i) > 1900:
                await ctx.send("```css\n{}\n```".format(msg))
                msg = ""
            if len(i)<1900:
                msg += "\n"+i.replace('`','')
        await ctx.send("```css\n{}\n```".format(msg))

    @main_msg.command(name="module")
    @commands.check(checks.is_bot_admin)
    @discord.app_commands.describe(enable="Should we enable or disable this module")
    async def enable_module(self, ctx: MyContext, module: typing.Literal["xp", "rss", "alerts"], enable: bool):
        """Active ou désactive un module (xp/rss/alerts)
Cette option affecte tous les serveurs"""
        if module=='xp':
            self.bot.xp_enabled = enable
            if enable:
                await ctx.send("L'xp est mainenant activée")
            else:
                await ctx.send("L'xp est mainenant désactivée")
        elif module=='rss':
            self.bot.rss_enabled = enable
            if enable:
                await ctx.send("Les flux RSS sont mainenant activée")
            else:
                await ctx.send("Les flux RSS sont mainenant désactivée")
        elif module == 'alerts':
            self.bot.alerts_enabled = enable
            if enable:
                await ctx.send("Le système d'alertes est mainenant activé")
            else:
                await ctx.send("Le système d'alertes est mainenant désactivé")
        else:
            await ctx.send('Module introuvable')

    @main_msg.group(name="flag", aliases=['flags'])
    @commands.check(checks.is_bot_admin)
    async def admin_flag(self, ctx: MyContext):
        "Ajoute ou retire un attribut à un utilisateur"
        if ctx.subcommand_passed is None:
            await self.bot.get_cog('Help').help_command(ctx, ['admin', 'flag'])

    @admin_flag.command(name="list")
    @commands.check(checks.is_bot_admin)
    async def admin_flag_list(self, ctx: MyContext, user: discord.User):
        "Liste les flags d'un utilisateur"
        userflags: list[str] = await self.bot.get_cog("Users").get_userflags(user)
        if userflags:
            await ctx.send(f"Liste des flags de {user} : {', '.join(userflags)}")
        else:
            await ctx.send(f"{user} n'a aucun flag pour le moment")

    @admin_flag.command(name="add")
    @commands.check(checks.is_bot_admin)
    @discord.app_commands.choices(flag=[
        discord.app_commands.Choice(name=flag, value=flag)
        for flag in UserFlag.FLAGS.values()
    ])
    async def admin_flag_add(self, ctx: MyContext, user: discord.User, flag: str):
        """Ajoute un flag à un utilisateur

        Flags valides : support, contributor, premium, partner, translator, cookie"""
        userflags: list[str] = await self.bot.get_cog("Users").get_userflags(user)
        if flag in userflags:
            await ctx.send(f"L'utilisateur {user} a déjà ce flag !")
            return
        userflags.append(flag)
        await self.bot.get_cog('Utilities').change_db_userinfo(user.id, 'user_flags', UserFlag().flagsToInt(userflags))
        await ctx.send(f"L'utilisateur {user} a maintenant les flags {', '.join(userflags)}")

    @admin_flag.command(name="remove")
    @commands.check(checks.is_bot_admin)
    @discord.app_commands.choices(flag=[
        discord.app_commands.Choice(name=flag, value=flag)
        for flag in UserFlag.FLAGS.values()
    ])
    async def admin_flag_remove(self, ctx: MyContext, user: discord.User, flag: str):
        """Retire un flag à un utilisateur

        Flags valides : support, contributor, premium, partner, translator, cookie"""
        userflags: list[str] = await self.bot.get_cog("Users").get_userflags(user)
        if flag not in userflags:
            await ctx.send(f"L'utilisateur {user} n'a déjà pas ce flag")
            return
        userflags.remove(flag)
        await self.bot.get_cog('Utilities').change_db_userinfo(user.id, 'user_flags', UserFlag().flagsToInt(userflags))
        if userflags:
            await ctx.send(f"L'utilisateur {user} a maintenant les flags {', '.join(userflags)}")
        else:
            await ctx.send(f"L'utilisateur {user} n'a plus aucun flag")

    @main_msg.command(name="loop_restart")
    @commands.check(checks.is_bot_admin)
    async def loop_restart(self, ctx:MyContext):
        """Relance la boucle principale"""
        try:
            ctx.bot.get_cog("Events").loop.start()
        except RuntimeError:
            await ctx.send("La boucle est déjà lancée :wink:")


    @main_msg.group(name="server")
    @commands.check(checks.is_bot_admin)
    async def main_botserv(self, ctx: MyContext):
        """Quelques commandes liées au serveur officiel"""
        if ctx.invoked_subcommand is None or ctx.invoked_subcommand==self.main_botserv:
            text = "Liste des commandes disponibles :"
            for cmd in ctx.command.commands:
                text+="\n- {} *({})*".format(cmd.name,cmd.help)
            await ctx.send(text)

    @main_botserv.command(name="owner_reload")
    @commands.check(checks.is_bot_admin)
    async def owner_reload(self, ctx: MyContext):
        """Ajoute le rôle Owner à tout les membres possédant un serveur avec le bot
        Il est nécessaire d'avoir au moins 10 membres pour que le rôle soit ajouté"""
        server = self.bot.get_guild(356067272730607628)
        if server is None:
            await ctx.send("Serveur ZBot introuvable")
            return
        role = server.get_role(486905171738361876)
        if role is None:
            await ctx.send("Rôle Owners introuvable")
            return
        owner_list: list[int] = []
        for guild in self.bot.guilds:
            if len(guild.members)>9:
                if guild.owner_id is None:
                    await ctx.send(f"Oops, askip le propriétaire de {guild.id} n'existe pas ._.")
                    continue
                owner_list.append(guild.owner_id)
        for member in server.members:
            if member.id in owner_list and role not in member.roles:
                await ctx.send("Rôle ajouté à "+str(member))
                await member.add_roles(role,reason="This user support me")
            elif (member.id not in owner_list) and role in member.roles:
                await ctx.send("Rôle supprimé à "+str(member))
                await member.remove_roles(role,reason="This user doesn't support me anymore")
        await self.add_success_reaction(ctx.message)

    async def _get_ideas_list(self, channel: discord.TextChannel):
        "Get ideas from the ideas channel"
        now = self.bot.utcnow()
        liste: list[tuple[int, datetime.timedelta, str, int, int]] = []
        async for msg in channel.history(limit=500):
            if len(msg.reactions) > 0:
                upvotes = 0
                downvotes = 0
                for reaction in msg.reactions:
                    users = [x async for x in reaction.users() if not x.bot]
                    if reaction.emoji in ('👍', self.upvote_emojis[0]):
                        upvotes = len(users)
                    if reaction.emoji in ('👎', self.upvote_emojis[1]):
                        downvotes = len(users)
                duration = now-msg.created_at
                if len(msg.embeds) > 0:
                    liste.append((upvotes-downvotes,duration,msg.embeds[0].fields[0].value,upvotes,downvotes))
                else:
                    liste.append((upvotes-downvotes,duration,msg.content,upvotes,downvotes))
        liste.sort(reverse=True)
        return liste

    @main_botserv.command(name="best_ideas")
    @commands.check(checks.is_bot_admin)
    async def best_ideas(self, ctx: MyContext, number:int=10):
        """Donne la liste des 10 meilleures idées"""
        bot_msg = await ctx.send("Chargement des idées...")
        server = self.bot.get_guild(356067272730607628 if not self.bot.beta else 625316773771608074)
        if server is None:
            return await ctx.send("Serveur introuvable")
        channel = server.get_channel(488769306524385301 if not self.bot.beta else 929864644678549534)
        if channel is None:
            return await ctx.send("Salon introuvable")
        liste = await self._get_ideas_list(channel)
        count = len(liste)
        liste = liste[:number]
        title = "Liste des {} meilleures idées (sur {}) :".format(len(liste),count)
        text = str()
        if ctx.guild is not None:
            color = ctx.guild.me.color
        else:
            color = discord.Colour(8311585)
        for reaction in liste:
            text += "\n**[{} - {}]**  {} ".format(reaction[3],reaction[4],reaction[2])
        try:
            if ctx.can_send_embed:
                emb = discord.Embed(title=title, description=text, color=color, timestamp=self.bot.utcnow())
                return await bot_msg.edit(content=None,embed=emb)
            await bot_msg.edit(content=title+text)
        except discord.HTTPException:
            await ctx.send("Le message est trop long pour être envoyé !")

    @main_msg.command(name="activity")
    @commands.check(checks.is_bot_admin)
    @discord.app_commands.rename(activity_type="type")
    async def change_activity(self, ctx: MyContext, activity_type: typing.Literal["play", "watch", "listen", "stream"], *, text: str):
        """Change l'activité du bot (play, watch, listen, stream)"""
        if activity_type == "play":
            await self.bot.change_presence(activity=discord.Game(name=text))
        elif activity_type == "watch":
            await self.bot.change_presence(activity=discord.Activity(type=discord.ActivityType.watching,name=text, timestamps={'start':time.time()}))
        elif activity_type == "listen":
            await self.bot.change_presence(activity=discord.Activity(type=discord.ActivityType.listening,name=text, timestamps={'start':time.time()}))
        elif activity_type == "stream":
            await self.bot.change_presence(activity=discord.Activity(type=discord.ActivityType.streaming,name=text, timestamps={'start':time.time()}))
        else:
            await ctx.send("Sélectionnez *play*, *watch*, *listen* ou *stream* suivi du nom")
        await ctx.message.delete()

    @main_msg.command(name="speedtest")
    @commands.check(checks.is_bot_admin)
    async def speedtest(self, ctx: MyContext, method: typing.Literal["dict", "csv", "json", "image"] = "image"):
        """Fais un speedtest du vps
        Les méthodes possibles sont: dict, json, csv"""
        if method != "image" and (not hasattr(speedtest.SpeedtestResults, method)):
            await ctx.send("Méthode invalide")
            return
        msg = await ctx.send("Début de l'analyse...")
        s = speedtest.Speedtest()
        s.get_servers([])
        s.get_best_server()
        s.download()
        s.upload(pre_allocate=False)
        if method == "image":
            s.results.share()
        if method == "image":
            result = s.results.dict()
            await msg.edit(content=f"{result['server']['sponsor']} - ping {result['server']['latency']}ms\n{result['share']}")
        elif method == "json":
            result = s.results.json(pretty=True)
            await msg.edit(content=f"```json\n{result}\n```")
        elif method == "dict":
            result = s.results.dict()
            await msg.edit(content=f"```py\n{result}\n```")
        else:
            result = getattr(s.results, method)()
            await msg.edit(content=str(result))


    @commands.command(name='eval')
    @commands.check(checks.is_bot_admin)
    async def _eval(self, ctx: MyContext, *, body: str):
        """Evaluates a code
        Credits: Rapptz (https://github.com/Rapptz/RoboDanny/blob/rewrite/cogs/admin.py)"""
        env = {
            'bot': self.bot,
            'ctx': ctx,
            'channel': ctx.channel,
            'author': ctx.author,
            'guild': ctx.guild,
            'message': ctx.message,
            '_': self._last_result
        }
        env.update(globals())

        body = cleanup_code(body)
        stdout = io.StringIO()
        try:
            to_compile = f'async def func():\n{textwrap.indent(body, "  ")}'
        except Exception as e:
            await self.bot.get_cog('Errors').on_error(e,ctx)
            return
        try:
            exec(to_compile, env) # pylint: disable=exec-used
        except Exception as e:
            return await ctx.send(f'```py\n{e.__class__.__name__}: {e}\n```')

        func = env['func']
        try:
            with redirect_stdout(stdout):
                ret = await func()
        except Exception as e:
            value = stdout.getvalue()
            await ctx.send(f'```py\n{value}{traceback.format_exc()[:1990]}\n```')
        else:
            value = stdout.getvalue()
            await self.add_success_reaction(ctx.message)

            if ret is None:
                if value:
                    await ctx.send(f'```py\n{value}\n```')
            else:
                self._last_result = ret
                await ctx.send(f'```py\n{value}{ret}\n```')

    @commands.command(name='execute', hidden=True)
    @commands.check(checks.is_bot_admin)
    async def sudo(self, ctx: MyContext, who: typing.Union[discord.Member, discord.User], *, command: str):
        """Run a command as another user
        Credits: Rapptz (https://github.com/Rapptz/RoboDanny/blob/rewrite/cogs/admin.py)"""
        msg = copy.copy(ctx.message)
        msg.author = who
        msg.content = ctx.prefix + command
        new_ctx = await self.bot.get_context(msg)
        await self.bot.invoke(new_ctx)
        await self.add_success_reaction(ctx.message)

    @commands.group(name='bug', hidden=True)
    @commands.check(checks.is_bot_admin)
    async def main_bug(self, ctx: MyContext):
        """Gère la liste des bugs"""

    @main_bug.command(name='add')
    async def bug_add(self, ctx: MyContext,* ,bug: str):
        """Ajoute un bug à la liste"""
        channel = ctx.bot.get_channel(929864644678549534) if self.bot.beta else ctx.bot.get_channel(488769283673948175)
        if channel is None:
            return await ctx.send("Salon 488769283673948175 introuvable")
        text = bug.split('\n')
        fr_text, en_text = text[0].replace('\\n','\n'), text[1].replace('\\n','\n')
        emb = discord.Embed(title="New bug", timestamp=self.bot.utcnow(), color=13632027)
        emb.add_field(name='Français', value=fr_text, inline=False)
        emb.add_field(name='English', value=en_text, inline=False)
        await channel.send(embed=emb)
        await self.add_success_reaction(ctx.message)

    @main_bug.command(name='fix')
    async def bug_fix(self, ctx: MyContext, msg_id: int, fixed:bool=True):
        """Marque un bug comme étant fixé"""
        chan = ctx.bot.get_channel(929864644678549534) if self.bot.beta else ctx.bot.get_channel(488769283673948175)
        if chan is None:
            return await ctx.send("Salon introuvable")
        try: # try to fetch message from the bugs channel
            msg = await chan.fetch_message(msg_id)
        except discord.DiscordException as err:
            return await ctx.send(f"`Error:` {err}")
        if len(msg.embeds) != 1:
            return await ctx.send("Nombre d'embeds invalide")
        emb = msg.embeds[0]
        if fixed: # if the bug should be marked as fixed
            emb.color = discord.Color(10146593)
            emb.title = "New bug [fixed soon]"
        else:
            emb.color = discord.Color(13632027)
            emb.title = "New bug"
        await msg.edit(embed=emb)
        await self.add_success_reaction(ctx.message)

    @commands.group(name="idea", hidden=True)
    @commands.check(checks.is_bot_admin)
    async def main_idea(self, ctx: MyContext):
        """Ajouter une idée dans le salon des idées, en français et anglais"""

    @main_idea.command(name='add')
    async def idea_add(self, ctx: MyContext, *, text: str):
        """Ajoute une idée à la liste"""
        channel = ctx.bot.get_channel(929864644678549534) if self.bot.beta else ctx.bot.get_channel(488769306524385301)
        if channel is None:
            return await ctx.send("Salon introuvable")
        text = text.split('\n')
        try:
            fr_text, en_text = text[0].replace('\\n','\n'), text[1].replace('\\n','\n')
        except IndexError:
            await ctx.send("Il manque le texte anglais")
            return
        emb = discord.Embed(color=16106019, timestamp=self.bot.utcnow())
        emb.add_field(name='Français', value=fr_text, inline=False)
        emb.add_field(name='English', value=en_text, inline=False)
        msg = await channel.send(embed=emb)
        for emoji in self.upvote_emojis:
            await msg.add_reaction(emoji)
        await self.add_success_reaction(ctx.message)

    @main_idea.command(name='valid')
    async def idea_valid(self, ctx: MyContext, msg_id:int, valid:bool=True):
        """Marque une idée comme étant ajoutée à la prochaine MàJ"""
        chan = ctx.bot.get_channel(929864644678549534) if self.bot.beta else ctx.bot.get_channel(488769306524385301)
        if chan is None:
            return await ctx.send("Salon introuvable")
        try: # try to fetch message from ideas channel
            msg = await chan.fetch_message(msg_id)
        except discord.DiscordException as err:
            # something went wrong (invalid message ID, or any other Discord API error)
            return await ctx.send(f"`Error:` {err}")
        if len(msg.embeds) != 1:
            return await ctx.send("Nombre d'embeds invalide")
        emb = msg.embeds[0]
        if valid: # if the idea should be marked as soon-released
            emb.color = discord.Color(10146593)
        else:
            emb.color = discord.Color(16106019)
        await msg.edit(embed=emb)
        await self.add_success_reaction(ctx.message)

async def setup(bot):
    await bot.add_cog(Admin(bot))<|MERGE_RESOLUTION|>--- conflicted
+++ resolved
@@ -369,9 +369,7 @@
         if not ctx.bot.database_online:
             await ctx.send("Impossible d'afficher cette commande, la base de donnée est hors ligne :confused:")
             return
-<<<<<<< HEAD
         await self.bot.get_cog("Servers").send_see(guild, ctx.channel, option, ctx.message, guild)
-        await ctx.send("Serveur introuvable")
 
     @main_msg.group(name="database", aliases=["db"])
     @commands.check(checks.is_bot_admin)
@@ -379,43 +377,20 @@
         "Commandes liées à la base de données"
 
     @admin_db.command(name='reload')
-=======
-        try:
-            await self.bot.get_cog("Servers").send_see(guild,ctx.channel,option,ctx.message,guild)
-        except Exception as err:
-            await self.bot.get_cog("Errors").on_command_error(ctx,err)
-        else:
-            await ctx.send("Serveur introuvable")
-
-    @main_msg.group(name="database", aliases=["db"])
->>>>>>> 95b613be
-    @commands.check(checks.is_bot_admin)
-    async def admin_db(self, ctx: MyContext):
-        "Commandes liées à la base de données"
-
-    @admin_db.command(name='reload')
+    @commands.check(checks.is_bot_admin)
     async def db_reload(self, ctx: MyContext):
         "Reconnecte le bot à la base de donnée"
         self.bot.cnx_frm.close()
         self.bot.connect_database_frm()
         self.bot.cnx_xp.close()
         self.bot.connect_database_xp()
-<<<<<<< HEAD
         if self.bot.cnx_frm is not None and self.bot.cnx_xp is not None:
-=======
-        self.bot.cnx_stats.close()
-        self.bot.connect_database_stats()
-        if self.bot.cnx_frm is not None and self.bot.cnx_xp is not None and self.bot.cnx_stats is not None:
->>>>>>> 95b613be
             await ctx.message.add_reaction('✅')
             if xp := self.bot.get_cog("Xp"):
                 await xp.reload_sus()
 
     @admin_db.command(name='biggest-tables')
-<<<<<<< HEAD
-    @commands.check(checks.is_bot_admin)
-=======
->>>>>>> 95b613be
+    @commands.check(checks.is_bot_admin)
     async def db_biggest(self, ctx: MyContext, database: typing.Optional[str] = None):
         "Affiche les tables les plus lourdes de la base de données"
         query = "SELECT table_name AS \"Table\", ROUND(((data_length + index_length) / 1024 / 1024), 2) AS \"Size (MB)\" FROM information_schema.TABLES"
@@ -427,7 +402,6 @@
                 await ctx.send("Invalid or empty database")
                 return
             length = max(len(result[0]) for result in query_results)
-<<<<<<< HEAD
             txt = "\n".join(f"{result[0]:>{length}}: {result[1]} MB" for result in query_results if result[1] is not None)
         await ctx.send("```yaml\n" + txt + "\n```")
     
@@ -449,13 +423,6 @@
 
 
     @main_msg.command(name="emergency", with_app_command=False)
-=======
-            txt = "\n".join(f"{result[0]:>{length}}: {result[1]} MB" for result in query_results)
-        await ctx.send("```yaml\n" + txt + "\n```")
-
-
-    @main_msg.command(name="emergency")
->>>>>>> 95b613be
     @commands.check(checks.is_bot_admin)
     async def emergency_cmd(self, ctx: MyContext):
         """Déclenche la procédure d'urgence
@@ -476,11 +443,7 @@
             except Exception as err:
                 await self.bot.get_cog('Errors').on_error(err, "Emergency command")
 
-<<<<<<< HEAD
         def check(_, user: discord.User):
-=======
-        def check(_, user):
->>>>>>> 95b613be
             return user.id in checks.admins_id
         try:
             await self.bot.wait_for('reaction_add', timeout=time, check=check)
