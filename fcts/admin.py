import asyncio
import copy
import datetime
import importlib
import io
import os
import sys
import textwrap
import time
import traceback
from collections import defaultdict
from contextlib import redirect_stdout
from typing import TYPE_CHECKING, Literal, Optional, Union

import discord
from asyncache import cached
from cachetools import TTLCache
from discord.ext import commands
from git import GitCommandError, Repo

from docs import conf
from libs.antiscam import update_unicode_map
from libs.antiscam.training_bayes import train_model
from libs.bot_classes import (PRIVATE_GUILD_ID, SUPPORT_GUILD_ID, Axobot,
                              MyContext)
from libs.checks import checks
from libs.enums import RankCardsFlag, UserFlag
from libs.formatutils import FormatUtils
from libs.rss.rss_general import feed_parse
from libs.views import ConfirmView

if TYPE_CHECKING:
    from fcts.antiscam import AntiScam


AvailableGitBranches = Literal["main", "develop"]


def cleanup_code(content: str):
    """Automatically removes code blocks from the code."""
    # remove ```py\n```
    if content.startswith('```') and content.endswith('```'):
        return '\n'.join(content.split('\n')[1:-1])
    # remove `foo`
    return content.strip('` \n')

class Admin(commands.Cog):
    "All commands related to the internal administration of the bot, only accessible by whitelisted users"

    def __init__(self, bot: Axobot):
        self.bot = bot
        self.file = "admin"
        self.emergency_time = 15.0
        self.update: dict[Literal["fr", "en"], Optional[str]]
        if self.bot.beta:
            self.update = {"fr": "Foo", "en": "Bar"}
        else:
            self.update = {"fr": None, "en": None}
        try:
            self.utilities = self.bot.get_cog("Utilities")
        except KeyError:
            pass
        self._last_result = None
        self._upvote_emojis = ()
        self.god_mode = []

    @property
    def upvote_emojis(self):
        "Emojis used for the idea channel"
        if not self._upvote_emojis:
            self._upvote_emojis = (
                self.bot.get_emoji(938416027274993674),
                self.bot.get_emoji(938416007549186049)
            )
        return self._upvote_emojis

    @commands.Cog.listener()
    async def on_ready(self):
        self.utilities = self.bot.get_cog("Utilities")

    async def check_if_admin(self, ctx: MyContext):
        return await checks.is_bot_admin(ctx)

    async def check_if_god(self, ctx: Union[discord.User, discord.Guild, MyContext]):
        "Check if a user is in God mode for a given context"
        if isinstance(ctx, discord.User):
            return await checks.is_bot_admin(ctx)
        elif isinstance(ctx.guild, discord.Guild) and ctx.guild is not None:
            return await checks.is_bot_admin(ctx) and ctx.guild.id in self.god_mode
        else:
            return await checks.is_bot_admin(ctx)

    async def add_success_reaction(self, msg: discord.Message):
        "Add a check reaction to a message"
        if self.bot.zombie_mode:
            return
        try:
            emoji = self.bot.get_emoji(625426328275124296)
            if emoji:
                await msg.add_reaction(emoji)
            else:
                await msg.add_reaction('\u2705')
        except discord.Forbidden:
            await msg.channel.send(":ok:")
        except discord.DiscordException:
            pass

    @commands.hybrid_group(name="admin", hidden=True)
    @discord.app_commands.guilds(PRIVATE_GUILD_ID)
    @discord.app_commands.default_permissions(administrator=True)
    @commands.check(checks.is_bot_admin)
    async def admin_group(self, ctx: MyContext):
        """Commandes réservées aux administrateurs du bot"""
        if ctx.subcommand_passed is None:
            await ctx.send_help("admin")

    @admin_group.command(name="send-msg")
    @commands.check(checks.is_bot_admin)
    async def send_msg(self, ctx: MyContext, user: discord.User, message: str):
        "Send a DM to any user the bot can reach"
        await ctx.defer()
        await user.send(message)
        await ctx.send(content="Done!")

    @admin_group.command(name="sync")
    @commands.check(checks.is_bot_admin)
    async def sync_app_commands(self, ctx: MyContext, scope: Literal["global", "staff-server", "public-server"]):
        "Sync app commands for either global or staff server scope"
        await ctx.defer()
        if scope == "global":
            if self.bot.beta:
                self.bot.tree.copy_global_to(guild=PRIVATE_GUILD_ID)
                cmds = await self.bot.tree.sync(guild=PRIVATE_GUILD_ID)
                txt = f"{len(cmds)} (global + local) app commands synced in staff server"
            else:
                cmds = await self.bot.tree.sync()
                txt = f"{len(cmds)} global app commands synced"
        elif scope == "staff-server":
            cmds = await self.bot.tree.sync(guild=PRIVATE_GUILD_ID)
            txt = f"{len(cmds)} app commands synced in staff server"
        elif scope == "public-server":
            cmds = await self.bot.tree.sync(guild=SUPPORT_GUILD_ID)
            txt = f"{len(cmds)} app commands synced in the support server"
        else:
            await ctx.send("Unknown scope")
            return
        self.bot.app_commands_list = None
        self.bot.log.info(txt)
        emb = discord.Embed(description=txt, color=discord.Color.blue())
        await self.bot.send_embed(emb)
        await ctx.send(txt + '!')

    @admin_group.command(name="god")
    @commands.check(checks.is_bot_admin)
    @commands.guild_only()
    async def enable_god_mode(self, ctx: MyContext, enable:bool=True):
        """Get full powaaaaaa

        Donne les pleins-pouvoirs aux admins du bot sur ce serveur (accès à toutes les commandes de modération)"""
        if enable:
            if ctx.guild.id not in self.god_mode:
                self.god_mode.append(ctx.guild.id)
                await ctx.send("<:nitro:548569774435598346> Mode superadmin activé sur ce serveur",delete_after=3)
            else:
                await ctx.send("Mode superadmin déjà activé sur ce serveur",delete_after=3)
        else:
            if ctx.guild.id in self.god_mode:
                self.god_mode.remove(ctx.guild.id)
                await ctx.send("Mode superadmin désactivé sur ce serveur",delete_after=3)
            else:
                await ctx.send("Ce mode n'est pas actif ici",delete_after=3)
        await ctx.message.delete(delay=0)

    @admin_group.command(name="faq")
    @commands.check(checks.is_bot_admin)
    async def send_faq(self, ctx: MyContext):
        "Update the FAQ channels from the private preparation channels"
        msg = await ctx.send("Suppression des salons...")
        guild = self.bot.get_guild(SUPPORT_GUILD_ID.id)
        destination_fr = guild.get_channel(508028818154323980)
        destination_en = guild.get_channel(541599345972346881)
        chan_fr = guild.get_channel(541228784456695818)
        chan_en = guild.get_channel(541599226623426590)
        role_fr = guild.get_role(541224634087899146)
        role_en = guild.get_role(537597687801839617)
        await destination_fr.set_permissions(role_fr, read_messages=False)
        await destination_en.set_permissions(role_en, read_messages=False)
        await destination_fr.purge()
        await destination_en.purge()
        await msg.edit(content="Envoi des messages...")
        async for message in chan_fr.history(limit=200, oldest_first=True):
            await destination_fr.send(message.content)
        async for message in chan_en.history(limit=200, oldest_first=True):
            await destination_en.send(message.content)
        await destination_fr.set_permissions(role_fr, read_messages=True)
        await destination_en.set_permissions(role_en, read_messages=True)
        await msg.edit(content="Terminé !")
        await self.add_success_reaction(ctx.message)


    @admin_group.command(name="update")
    @commands.check(checks.is_bot_admin)
    async def update_config(self, ctx: MyContext, send: bool=False):
        """Préparer/lancer un message de mise à jour
        Ajouter "send" en argument déclenche la procédure pour l'envoyer à tous les serveurs"""
        if send:
            await self.send_updates(ctx)
            return
        def check(message: discord.Message):
            return message.author == ctx.author and message.channel == ctx.channel
        msg = None
        for language in self.update:
            await ctx.send(f"Message en {language} ?")
            try:
                msg = await ctx.bot.wait_for("message", check=check, timeout=60)
            except asyncio.TimeoutError:
                return await ctx.send("Trop tard !")
            if msg.content.lower() in ["none", "annuler", "stop", "oups"]:
                return await ctx.send("Annulé !")
            self.update[language] = msg.content
        if msg:
            await self.add_success_reaction(msg)

    async def send_updates(self, ctx:MyContext):
        """Lance un message de mise à jour"""
        if self.bot.zombie_mode:
            return
        if None in self.update.values():
            return await ctx.send("Les textes ne sont pas complets !")
        text = "Vos messages contiennent"
        confirm_view = ConfirmView(
            self.bot, ctx.channel,
            validation=lambda inter: inter.user == ctx.author,
            ephemeral=False)
        await confirm_view.init()
        if max([len(x) for x in self.update.values()]) > 1900//len(self.update.keys()):
            for i, lang in enumerate(self.update.keys()):
                text += f"\n{lang}:```\n{self.update.get(lang)}\n```"
                await ctx.send(text, view=confirm_view if i == len(self.update)-1 else None)
                text = ''
        else:
            text += "\n"+"\n".join([f"{lang}:\n```\n{value}\n```" for lang, value in self.update.items()])
            await ctx.send(text, view=confirm_view)

        await confirm_view.wait()
        if confirm_view.value is None:
            await ctx.send("Trop long !")
            return
        if not confirm_view.value:
            return
        count = 0
        for guild in ctx.bot.guilds:
            channel: Optional[discord.TextChannel] = await ctx.bot.get_config(guild.id, "bot_news")
            if channel is None:
                # no channel configured
                continue
            lang: Optional[str] = await ctx.bot.get_config(guild.id, "language")
            if lang not in self.update:
                lang = "fr" if lang == "fr2" else "en"
            mentions_roles: list[discord.Role] = await self.bot.get_config(guild.id, "update_mentions") or []
            mentions = " ".join(x.mention for x in mentions_roles if x is not None)
            allowed_mentions = discord.AllowedMentions(everyone=False, roles=True)
            try:
                await channel.send(self.update[lang]+"\n\n"+mentions, allowed_mentions=allowed_mentions)
            except Exception as err:
                self.bot.dispatch("error", err, ctx)
            else:
                count += 1
            if guild.id == SUPPORT_GUILD_ID.id:
                fr_chan = guild.get_channel(494870602146906113)
                if fr_chan != channel:
                    # special treatment for the French channel in the bot support server
                    await fr_chan.send(self.update["fr"] + "\n\n<@&1092557246921179257>", allowed_mentions=allowed_mentions)
                    count += 1

        await ctx.send(f"Message envoyé dans {count} salons !")
        # add changelog in the database
        query = "INSERT INTO `changelogs` (`version`, `release_date`, `fr`, `en`, `beta`) VALUES (%(v)s, %(r)s, %(fr)s, %(en)s, %(b)s) ON DUPLICATE KEY UPDATE `fr` = %(fr)s, `en` = %(en)s;"
        args = {
            "v": conf.release, "r": ctx.message.created_at, "b": self.bot.beta,
            "fr": self.update["fr"], "en": self.update["en"]
        }
        async with self.bot.db_query(query, args):
            pass
        for language in self.update:
            self.update[language] = None


    @admin_group.group(name="cog")
    @commands.check(checks.is_bot_admin)
    async def cogs_group(self, ctx: MyContext):
        """Voir la liste de tout les cogs"""
        text = ""
        for cog_name, cog in self.bot.cogs.items():
            text += f"- {cog.file} ({cog_name}) \n"
        await ctx.send(text)

<<<<<<< HEAD
    @cogs_group.command(name="load")
    @commands.check(checks.is_bot_admin)
    async def add_cog(self, ctx: MyContext, name: str):
        """Ajouter un cog au bot"""
        try:
            await self.bot.load_extension('fcts.'+name)
            await ctx.send(f"Module '{name}' ajouté !")
            self.bot.log.info("Extension %s loaded", name)
        except Exception as err:
            await ctx.send(str(err))

    @cogs_group.command("unload")
    @commands.check(checks.is_bot_admin)
    async def rm_cog(self, ctx: MyContext, name: str):
        """Enlever un cog au bot"""
        try:
            await self.bot.unload_extension('fcts.'+name)
            await ctx.send(f"Module '{name}' désactivé !")
            self.bot.log.info("Extension %s unloaded", name)
        except Exception as err:
            await ctx.send(str(err))

    @cogs_group.command(name="reload")
    @commands.check(checks.is_bot_admin)
    async def reload_cog(self, ctx: MyContext, *, cog: str):
        """Recharge un module"""
        cogs = cog.split(" ")
        if len(cogs)==1 and cogs[0]=='all':
            cogs = sorted([x.file for x in self.bot.cogs.values()])
        reloaded_cogs = []
        for cog in cogs:
            if not cog.startswith("fcts."):
                fcog = "fcts."+cog
            else:
                fcog = cog
            try:
                await self.bot.reload_extension(fcog)
            except ModuleNotFoundError:
                await ctx.send(f"Cog {cog} can't be found")
            except commands.errors.ExtensionNotLoaded :
                try:
                    flib = importlib.import_module(cog)
                    importlib.reload(flib)
                except ModuleNotFoundError:
                    await ctx.send(f"Cog {cog} was never loaded")
                else:
                    self.bot.log.info("Lib %s reloaded", cog)
                    await ctx.send(f"Lib {cog} reloaded")
            except Exception as err:
                self.bot.dispatch("error", err, ctx)
                await ctx.send(f'**`ERROR:`** {type(err).__name__} - {err}')
            else:
                self.bot.log.info("Extension %s reloaded", cog)
                reloaded_cogs.append(cog)
            if cog == 'utilities':
                await self.bot.get_cog('Utilities').on_ready()
        if len(reloaded_cogs) > 0:
            await ctx.send(f"These cogs has successfully reloaded: {', '.join(reloaded_cogs)}")
            if info_cog := self.bot.get_cog("BotInfo"):
                await info_cog.refresh_code_lines_count()

    @reload_cog.autocomplete("cog")
    async def reload_cog_autocom(self, _: discord.Interaction, current: str):
        "Autocompletion for the cog name"
        if " " in current:
            fixed, current = current.rsplit(" ", maxsplit=1)
        else:
            fixed = None
        data: list[tuple[str, str]] = [
            (cog.qualified_name, cog.file if hasattr(cog, "file") else cog.qualified_name)
            for cog in self.bot.cogs.values()
        ]
        filtered = [
            cog for cog in data
            if current.lower() in cog[0].lower() or current.lower() in cog[1].lower()
        ]
        if len(filtered) == 0:
            filtered = [(current, current)]
        if fixed:
            filtered = [
                (fixed + " " + cog[0], fixed + " " + cog[1])
                for cog in filtered
            ]
        filtered.sort()
        return [
            discord.app_commands.Choice(name=cog[0], value=cog[1])
            for cog in filtered
        ][:25]

    @admin_group.command(name="shutdown")
=======
    @main_msg.command(name="shutdown")
>>>>>>> 6665a09c
    @commands.check(checks.is_bot_admin)
    async def shutdown(self, ctx: MyContext):
        """Eteint le bot"""
        msg = await ctx.send("Nettoyage de l'espace de travail...")
        await self.cleanup_workspace()
        await msg.edit(content="Bot en voie d'extinction")
        await self.bot.change_presence(status=discord.Status("offline"))
        self.bot.log.info("Closing Discord connection")
        await self.bot.close()

    async def cleanup_workspace(self):
        "Delete python cache files and close database connexions"
        for folder_name, _, filenames in os.walk('.'):
            if folder_name.startswith("./env"):
                continue
            for filename in filenames:
                if filename.endswith(".pyc"):
                    os.unlink(folder_name+'/'+filename)
            if folder_name.endswith("__pycache__"):
                os.rmdir(folder_name)
        if self.bot.database_online:
            self.bot.close_database_cnx()

    @admin_group.command(name="reboot")
    @commands.check(checks.is_bot_admin)
    async def restart_bot(self, ctx: MyContext):
        """Relance le bot"""
        await ctx.send(content="Redémarrage en cours...")
        await self.cleanup_workspace()
        self.bot.log.info("Redémarrage du bot")
        os.execl(sys.executable, sys.executable, *sys.argv)

    @admin_group.command(name="pull")
    @commands.check(checks.is_bot_admin)
    async def git_pull(self, ctx: MyContext, branch: Optional[AvailableGitBranches]=None, install_requirements: bool=False):
        """Pull du code depuis le dépôt git"""
        msg = await ctx.send("Pull en cours...")
        repo = Repo(os.getcwd())
        assert not repo.bare
        if branch:
            try:
                repo.git.checkout(branch)
            except GitCommandError as err:
                self.bot.dispatch("command_error", ctx, err)
            else:
                msg = await msg.edit(content=msg.content+f"\nBranche {branch} correctement sélectionnée")
        origin = repo.remotes.origin
        origin.pull()
        msg = await msg.edit(content=msg.content + f"\nPull effectué avec succès sur la branche {repo.active_branch.name}")
        if install_requirements:
            await msg.edit(content=msg.content+"\nInstallation des dépendances...")
            os.system("pip install -qr requirements.txt")
            msg = await msg.edit(content=msg.content+"\nDépendances installées")

    @admin_group.command(name="membercounter")
    @commands.check(checks.is_bot_admin)
    async def membercounter(self, ctx: MyContext):
        """Recharge tout ces salons qui contiennent le nombre de membres, pour tout les serveurs"""
        if self.bot.database_online:
            i = 0
            for guild in self.bot.guilds:
                if await self.bot.get_cog("ServerConfig").update_memberchannel(guild):
                    i += 1
            await ctx.send(f"{i} salons mis à jours !")
        else:
            await ctx.send("Impossible de faire ceci, la base de donnée est inaccessible")

    @admin_group.command(name="config")
    @commands.check(checks.is_bot_admin)
    async def admin_sconfig_see(self, ctx: MyContext, guild: discord.Guild, option: Optional[str]=None):
        """Affiche les options d'un serveur"""
        if not ctx.bot.database_online:
            await ctx.send("Impossible d'afficher cette commande, la base de donnée est hors ligne :confused:")
            return
        if option is None:
            await self.bot.get_cog("ServerConfig").send_all_config(guild, ctx)
        else:
            await self.bot.get_cog("ServerConfig").send_specific_config(guild, ctx, option)

    @admin_group.group(name="database", aliases=["db"])
    @commands.check(checks.is_bot_admin)
    async def admin_db(self, _ctx: MyContext):
        "Commandes liées à la base de données"

    @admin_db.command(name="reload")
    @commands.check(checks.is_bot_admin)
    async def db_reload(self, ctx: MyContext):
        "Reconnecte le bot à la base de donnée"
        await ctx.defer()
        self.bot.cnx_axobot.close()
        self.bot.connect_database_axobot()
        self.bot.cnx_xp.close()
        self.bot.connect_database_xp()
        if self.bot.cnx_axobot is not None and self.bot.cnx_xp is not None:
            if ctx.interaction:
                await ctx.reply("Done!")
            else:
                await self.add_success_reaction(ctx.message)
            if xp := self.bot.get_cog("Xp"):
                await xp.reload_sus()
            if serverconfig := self.bot.get_cog("ServerConfig"):
                await serverconfig.clear_cache()

    @admin_db.command(name="biggest-tables")
    @commands.check(checks.is_bot_admin)
    async def db_biggest(self, ctx: MyContext, database: Optional[str] = None):
        "Affiche les tables les plus lourdes de la base de données"
        query = "SELECT table_name AS \"Table\", ROUND(((data_length + index_length) / 1024 / 1024), 2) AS \"Size (MB)\" FROM information_schema.TABLES"
        if database:
            query += f" WHERE table_schema = \"{database}\""
        query += " ORDER BY (data_length + index_length) DESC LIMIT 15"
        async with self.bot.db_query(query, astuple=True) as query_results:
            if len(query_results) == 0:
                await ctx.send("Invalid or empty database")
                return
            length = max(len(result[0]) for result in query_results)
            txt = "\n".join(f"{result[0]:>{length}}: {result[1]} MB" for result in query_results if result[1] is not None)
        await ctx.send("```yaml\n" + txt + "\n```")

    @cached(TTLCache(1, 3600))
    async def get_databases_names(self) -> list[str]:
        "Get every database names visible for the bot"
        query = "SHOW DATABASES"
        async with self.bot.db_query(query, astuple=True) as query_results:
            print(query_results)
            return [row[0] for row in query_results]

    @db_biggest.autocomplete("database")
    async def db_biggest_autocompl(self, _: discord.Interaction, current: str):
        "Autocompletion for the database name"
        databases = await self.get_databases_names()
        return [
            discord.app_commands.Choice(name=db, value=db)
            for db in databases if current.lower() in db.lower()
        ][:25]


    @admin_group.command(name="emergency", with_app_command=False)
    @commands.check(checks.is_bot_admin)
    async def emergency_cmd(self, ctx: MyContext):
        """Déclenche la procédure d'urgence
        A N'UTILISER QU'EN CAS DE BESOIN ABSOLU !
        Le bot quittera tout les serveurs après avoir envoyé un MP à chaque propriétaire"""
        await ctx.send(await self.emergency())

    async def emergency(self, level=100):
        "Trigger the emergency procedure: leave every servers and send a DM to every owner"
        if self.bot.zombie_mode:
            return
        timeout = round(self.emergency_time - level/100, 1)
        for user_id in checks.admins_id:
            try:
                user = self.bot.get_user(user_id)
                if user.dm_channel is None:
                    await user.create_dm()
                emoji = self.bot.emojis_manager.customs["red_warning"]
                msg = await user.dm_channel.send(
                    f"{emoji} La procédure d'urgence vient d'être activée. Si vous souhaitez l'annuler, veuillez \
                        cliquer sur la réaction ci-dessous dans les {timeout} secondes qui suivent l'envoi de ce message."
                )
                await msg.add_reaction('🛑')
            except Exception as err:
                self.bot.dispatch("error", err, "Emergency command")

        def check(_, user: discord.User):
            return user.id in checks.admins_id
        try:
            await self.bot.wait_for("reaction_add", timeout=timeout, check=check)
        except asyncio.TimeoutError:
            owners = set()
            guilds_count = 0
            for guild in self.bot.guilds:
                if guild.id == 500648624204808193:
                    continue
                try:
                    if guild.owner not in owners:
                        await guild.owner.send(await self.bot._(guild,"admin.emergency"))
                        owners.add(guild.owner)
                    await guild.leave()
                    guilds_count +=1
                except discord.HTTPException:
                    continue
            chan: discord.TextChannel = await self.bot.get_channel(500674177548812306)
            emoji = self.bot.emojis_manager.customs["red_alert"]
            await chan.send(
                f"{emoji} Prodédure d'urgence déclenchée : {guilds_count} serveurs quittés - {len(owners)} propriétaires prévenus"
            )
            return f"{emoji}  {len(owners)} propriétaires de serveurs ont été prévenu ({guilds_count} serveurs)"
        for user_id in checks.admins_id:
            try:
                user = self.bot.get_user(user_id)
                await user.send("La procédure a été annulée !")
            except Exception as err:
                self.bot.dispatch("error", err, None)
        return "Qui a appuyé sur le bouton rouge ? :thinking:"

    @admin_group.command(name="ignore")
    @commands.check(checks.is_bot_admin)
    async def add_ignoring(self, ctx: MyContext, target_id: str):
        """Ajoute un serveur ou un utilisateur dans la liste des utilisateurs/serveurs ignorés"""
        int_target_id = int(target_id)
        utils = ctx.bot.get_cog("Utilities")
        if utils is None:
            await ctx.send("Unable to find Utilities cog")
            return
        config = await ctx.bot.get_cog("Utilities").get_bot_infos()
        if config is None:
            await ctx.send("The config dictionnary has not been initialized")
            return
        if not (target := self.bot.get_guild(int_target_id)):
            target = self.bot.get_user(int_target_id)
        if target is None:
            await ctx.send("Unable to find any guild or user with this ID")
            return
        if isinstance(target, discord.Guild):
            servs: list[str] = config["banned_guilds"].split(';')
            if str(target) in servs:
                servs.remove(str(target))
                await utils.edit_bot_infos(self.bot.user.id,[("banned_guilds",';'.join(servs))])
                await ctx.send(f"Le serveur {target.name} n'est plus blacklisté")
            else:
                servs.append(str(target.id))
                await utils.edit_bot_infos(self.bot.user.id,[("banned_guilds",';'.join(servs))])
                await ctx.send(f"Le serveur {target.name} a bien été blacklist")
        else:
            usrs: list[str] = config["banned_users"].split(';')
            if str(target.id) in usrs:
                usrs.remove(str(target.id))
                await utils.edit_bot_infos(self.bot.user.id,[("banned_users",';'.join(usrs))])
                await ctx.send(f"L'utilisateur {target} n'est plus blacklisté")
            else:
                usrs.append(str(target.id))
                await utils.edit_bot_infos(self.bot.user.id,[("banned_users",';'.join(usrs))])
                await ctx.send(f"L'utilisateur {target} a bien été blacklist")
        ctx.bot.get_cog("Utilities").config = None


    @admin_group.command(name="module")
    @commands.check(checks.is_bot_admin)
    @discord.app_commands.describe(enable="Should we enable or disable this module")
    async def enable_module(self, ctx: MyContext, module: Literal["xp", "rss", "stats", "files-count"], enable: bool):
        """Active ou désactive un module (xp/rss/alerts)
Cette option affecte tous les serveurs"""
        if module == "xp":
            self.bot.xp_enabled = enable
            if enable:
                await ctx.send("L'xp est mainenant activée")
            else:
                await ctx.send("L'xp est mainenant désactivée")
        elif module == "rss":
            self.bot.rss_enabled = enable
            if enable:
                await ctx.send("Les flux RSS sont mainenant activée")
            else:
                await ctx.send("Les flux RSS sont mainenant désactivée")
        elif module == "alerts":
            self.bot.stats_enabled = enable
            if enable:
                await ctx.send("Le système de log de statistiques est mainenant activé")
            else:
                await ctx.send("Le système de log de statistiques est mainenant désactivé")
        elif module == "files-count":
            self.bot.files_count_enabled = enable
            if enable:
                await ctx.send("Le comptage de fichiers ouverts est mainenant activé")
            else:
                await ctx.send("Le comptage de fichiers ouverts est mainenant désactivé")
        else:
            await ctx.send("Module introuvable")

<<<<<<< HEAD
    @admin_group.group(name="flag", aliases=["flags"])
=======
    @main_msg.group(name="flag", aliases=["flags"])
>>>>>>> 6665a09c
    @commands.check(checks.is_bot_admin)
    async def admin_flag(self, ctx: MyContext):
        "Ajoute ou retire un attribut à un utilisateur"
        if ctx.subcommand_passed is None:
            await ctx.send_help(ctx.command)

    @admin_flag.command(name="list")
    @commands.check(checks.is_bot_admin)
    async def admin_flag_list(self, ctx: MyContext, user: discord.User):
        "Liste les flags d'un utilisateur"
        await ctx.defer()
        userflags: list[str] = sorted(await self.bot.get_cog("Users").get_userflags(user))
        if userflags:
            await ctx.send(f"Liste des flags de {user} : {', '.join(userflags)}")
        else:
            await ctx.send(f"{user} n'a aucun flag pour le moment")

    @admin_flag.command(name="add")
    @commands.check(checks.is_bot_admin)
    @discord.app_commands.choices(flag=[
        discord.app_commands.Choice(name=flag, value=flag)
        for flag in UserFlag.FLAGS.values()
    ])
    async def admin_flag_add(self, ctx: MyContext, user: discord.User, flag: str):
        """Ajoute un flag à un utilisateur

        Flags valides : support, contributor, premium, partner, translator, cookie"""
        await ctx.defer()
        userflags: list[str] = await self.bot.get_cog("Users").get_userflags(user)
        if flag in userflags:
            await ctx.send(f"L'utilisateur {user} a déjà ce flag !")
            return
        userflags.append(flag)
        await self.bot.get_cog("Users").db_edit_user_flags(user.id, UserFlag().flags_to_int(userflags))
        await ctx.send(f"L'utilisateur {user} a maintenant les flags {', '.join(userflags)}")

    @admin_flag.command(name="remove")
    @commands.check(checks.is_bot_admin)
    @discord.app_commands.choices(flag=[
        discord.app_commands.Choice(name=flag, value=flag)
        for flag in UserFlag.FLAGS.values()
    ])
    async def admin_flag_remove(self, ctx: MyContext, user: discord.User, flag: str):
        """Retire un flag à un utilisateur

        Flags valides : support, contributor, premium, partner, translator, cookie"""
        await ctx.defer()
        userflags: list[str] = await self.bot.get_cog("Users").get_userflags(user)
        if flag not in userflags:
            await ctx.send(f"L'utilisateur {user} n'a déjà pas ce flag")
            return
        userflags.remove(flag)
        await self.bot.get_cog("Users").db_edit_user_flags(user.id, UserFlag().flags_to_int(userflags))
        if userflags:
            await ctx.send(f"L'utilisateur {user} a maintenant les flags {', '.join(userflags)}")
        else:
            await ctx.send(f"L'utilisateur {user} n'a plus aucun flag")

    @admin_group.group(name="rankcard")
    @commands.check(checks.is_bot_admin)
    async def admin_rankcard(self, ctx: MyContext):
        "Ajoute ou retire une carte d'xp à un utilisateur"
        if ctx.subcommand_passed is None:
            await ctx.send_help(ctx.command)

    @admin_rankcard.command(name="list")
    @commands.check(checks.is_bot_admin)
    async def admin_card_list(self, ctx: MyContext, user: discord.User):
        "Liste les cartes d'xp d'un utilisateur"
        await ctx.defer()
        rankcards: list[str] = sorted(await self.bot.get_cog("Users").get_rankcards(user))
        if rankcards:
            await ctx.send(f"Liste des cartes d'xp de {user} : {', '.join(rankcards)}")
        else:
            await ctx.send(f"{user} n'a aucune carte d'xp spéciale pour le moment")

    @admin_rankcard.command(name="add")
    @commands.check(checks.is_bot_admin)
    @discord.app_commands.choices(rankcard=[
        discord.app_commands.Choice(name=rankcard, value=rankcard)
        for rankcard in RankCardsFlag.FLAGS.values()
    ])
    async def admin_card_add(self, ctx: MyContext, user: discord.User, rankcard: str):
        """Autorise une carte d'xp à un utilisateur"""
        await ctx.defer()
        rankcards: list[str] = await self.bot.get_cog("Users").get_rankcards(user)
        if rankcard in rankcards:
            await ctx.send(f"L'utilisateur {user} a déjà cette carte d'xp !")
            return
        rankcards.append(rankcard)
        await self.bot.get_cog("Users").set_rankcard(user, rankcard, add=True)
        await ctx.send(f"L'utilisateur {user} a maintenant les cartes d'xp {', '.join(rankcards)}")

    @admin_rankcard.command(name="remove")
    @commands.check(checks.is_bot_admin)
    @discord.app_commands.choices(rankcard=[
        discord.app_commands.Choice(name=rankcard, value=rankcard)
        for rankcard in RankCardsFlag.FLAGS.values()
    ])
    async def admin_card_remove(self, ctx: MyContext, user: discord.User, rankcard: str):
        """Retire une carte d'xp à un utilisateur"""
        await ctx.defer()
        rankcards: list[str] = await self.bot.get_cog("Users").get_rankcards(user)
        if rankcard not in rankcards:
            await ctx.send(f"L'utilisateur {user} n'a déjà pas cette carte d'xp")
            return
        rankcards.remove(rankcard)
        await self.bot.get_cog("Users").set_rankcard(user, rankcard, add=False)
        if rankcards:
            await ctx.send(f"L'utilisateur {user} a maintenant les cartes d'xp {', '.join(rankcards)}")
        else:
            await ctx.send(f"L'utilisateur {user} n'a plus aucune catre d'xp spéciale")


    @admin_group.group(name="server")
    @commands.check(checks.is_bot_admin)
    async def main_botserv(self, ctx: MyContext):
        """Quelques commandes liées au serveur officiel"""
        if ctx.invoked_subcommand is None or ctx.invoked_subcommand==self.main_botserv: # pylint: disable=comparison-with-callable
            text = "Liste des commandes disponibles :"
            for cmd in ctx.command.commands:
                cmd: commands.Command
                text += f"\n- {cmd.name} *({cmd.help})*"
            await ctx.send(text)

    @main_botserv.command(name="owner_reload")
    @commands.check(checks.is_bot_admin)
    async def owner_reload(self, ctx: MyContext):
        """Ajoute le rôle Owner à tout les membres possédant un serveur avec le bot
        Il est nécessaire d'avoir au moins 10 membres pour que le rôle soit ajouté"""
        server = self.bot.get_guild(SUPPORT_GUILD_ID.id)
        if server is None:
            await ctx.send("Serveur de support introuvable")
            return
        role = server.get_role(486905171738361876)
        if role is None:
            await ctx.send("Rôle Owners introuvable")
            return
        await ctx.defer()
        owner_list: list[int] = []
        for guild in self.bot.guilds:
            if len(guild.members)>9:
                if guild.owner_id is None:
                    await ctx.send(f"Oops, askip le propriétaire de {guild.id} n'existe pas ._.")
                    continue
                owner_list.append(guild.owner_id)
        text: list[str] = []
        for member in server.members:
            if member.id in owner_list and role not in member.roles:
                text.append("Rôle ajouté à " + (member.global_name or member.name))
                await member.add_roles(role,reason="This user support me")
            elif (member.id not in owner_list) and role in member.roles:
                text.append("Rôle supprimé à " + (member.global_name or member.name))
                await member.remove_roles(role,reason="This user doesn't support me anymore")
        if text:
            await ctx.send("\n".join(text))
        else:
            await ctx.send("Aucun changement n'a été effectué")

    async def _get_ideas_list(self, channel: discord.TextChannel):
        "Get ideas from the ideas channel"
        now = self.bot.utcnow()
        liste: list[tuple[int, datetime.timedelta, str, int, int]] = []
        async for msg in channel.history(limit=500):
            if len(msg.reactions) > 0:
                upvotes = 0
                downvotes = 0
                for reaction in msg.reactions:
                    users = [x async for x in reaction.users() if not x.bot]
                    if reaction.emoji in ('👍', self.upvote_emojis[0]):
                        upvotes = len(users)
                    if reaction.emoji in ('👎', self.upvote_emojis[1]):
                        downvotes = len(users)
                duration = now-msg.created_at
                if len(msg.embeds) > 0:
                    liste.append((upvotes-downvotes,duration,msg.embeds[0].fields[0].value,upvotes,downvotes))
                else:
                    liste.append((upvotes-downvotes,duration,msg.content,upvotes,downvotes))
        liste.sort(reverse=True)
        return liste

    @main_botserv.command(name="best_ideas")
    @commands.check(checks.is_bot_admin)
    async def best_ideas(self, ctx: MyContext, number: int=10):
        """Donne la liste des 10 meilleures idées"""
        bot_msg = await ctx.send("Chargement des idées...")
        server = self.bot.get_guild(SUPPORT_GUILD_ID.id if not self.bot.beta else PRIVATE_GUILD_ID.id)
        if server is None:
            return await ctx.send("Serveur introuvable")
        channel = server.get_channel(488769306524385301 if not self.bot.beta else 929864644678549534)
        if channel is None:
            return await ctx.send("Salon introuvable")
        ideas_list = await self._get_ideas_list(channel)
        count = len(ideas_list)
        ideas_list = ideas_list[:number]
        title = f"Liste des {len(ideas_list)} meilleures idées (sur {count}) :"
        text = ""
        if ctx.guild is not None:
            color = ctx.guild.me.color
        else:
            color = discord.Colour(8311585)
        for (_, _, content, upvotes, downvotes) in ideas_list:
            text += f"\n**[{upvotes} - {downvotes}]**  {content}"
        try:
            if ctx.can_send_embed:
                emb = discord.Embed(title=title, description=text, color=color, timestamp=self.bot.utcnow())
                return await bot_msg.edit(content=None,embed=emb)
            await bot_msg.edit(content=title+text)
        except discord.HTTPException:
            await ctx.send("Le message est trop long pour être envoyé !")

    @admin_group.command(name="activity")
    @commands.check(checks.is_bot_admin)
    @discord.app_commands.rename(activity_type="type")
    async def change_activity(self, ctx: MyContext, activity_type: Literal["play", "watch", "listen", "stream"], *, text: str):
        """Change l'activité du bot (play, watch, listen, stream)"""
        if activity_type == "play":
            new_activity = discord.Game(name=text)
        elif activity_type == "watch":
            new_activity = discord.Activity(type=discord.ActivityType.watching, name=text, timestamps={"start":time.time()})
        elif activity_type == "listen":
            new_activity = discord.Activity(type=discord.ActivityType.listening, name=text, timestamps={"start":time.time()})
        elif activity_type == "stream":
            new_activity = discord.Activity(type=discord.ActivityType.streaming, name=text, timestamps={"start":time.time()})
        else:
            await ctx.send("Sélectionnez *play*, *watch*, *listen* ou *stream* suivi du nom")
            return
        await self.bot.change_presence(activity=new_activity)
        if not ctx.interaction:
            await ctx.message.delete()

<<<<<<< HEAD
    @admin_group.command(name="test-rss-url")
=======
    @main_msg.command(name="speedtest")
    @commands.check(checks.is_bot_admin)
    async def speedtest(self, ctx: MyContext, method: Literal["dict", "csv", "json", "image"] = "image"):
        """Fais un speedtest du vps
        Les méthodes possibles sont: dict, json, csv"""
        if method != "image" and (not hasattr(speedtest.SpeedtestResults, method)):
            await ctx.send("Méthode invalide")
            return
        msg = await ctx.send("Début de l'analyse...")
        test = speedtest.Speedtest()
        test.get_servers()
        test.get_best_server()
        test.download()
        test.upload(pre_allocate=False)
        if method == "image":
            test.results.share()
        if method == "image":
            result = test.results.dict()
            await msg.edit(content=f"""{result["server"]["sponsor"]} - ping {result["server"]["latency"]}ms\n{result["share"]}""")
        elif method == "json":
            result = test.results.json(pretty=True)
            await msg.edit(content=f"```json\n{result}\n```")
        elif method == "dict":
            result = test.results.dict()
            await msg.edit(content=f"```py\n{result}\n```")
        else:
            result = getattr(test.results, method)()
            await msg.edit(content=str(result))

    @main_msg.command(name="test-rss-url")
>>>>>>> 6665a09c
    @commands.check(checks.is_bot_admin)
    async def test_rss_url(self, ctx: MyContext, url: str, *, arguments=None):
        """Teste une url rss"""
        await ctx.defer()
        url = url.replace('<','').replace('>','')
        feed = await feed_parse(url, 8)
        if feed is None:
            await ctx.send("Got a timeout")
            return
        txt = f"feeds.keys()\n```py\n{feed.keys()}\n```"
        if "bozo_exception" in feed:
            txt += f"\nException ({feed['bozo']}): {feed['bozo_exception']}"
            return await ctx.send(txt)
        if len(str(feed.feed)) < 1400-len(txt):
            txt += f"feeds.feed\n```py\n{feed.feed}\n```"
        else:
            txt += f"feeds.feed.keys()\n```py\n{feed.feed.keys()}\n```"
        if len(feed.entries) > 0:
            if len(str(feed.entries[0])) < 1950-len(txt):
                txt += f"feeds.entries[0]\n```py\n{feed.entries[0]}\n```"
            else:
                txt += f"feeds.entries[0].keys()\n```py\n{feed.entries[0].keys()}\n```"
        if arguments is not None and "feeds" in arguments and "ctx" not in arguments:
            txt += f"\n{arguments}\n```py\n{eval(arguments)}\n```" # pylint: disable=eval-used
        try:
            await ctx.send(txt)
        except discord.DiscordException as err:
            print("[rss_test] Error:",err)
            await ctx.send("`Error`: "+str(err))
            print(txt)
        if arguments is None:
            ok_ = "<:greencheck:513105826555363348>"
            notok_ = "<:redcheck:513105827817717762>"
            nothing_ = "<:_nothing:446782476375949323>"
            txt = ["**__Analyse :__**", '']
            if feed.status >= 400:
                txt.append(f"{notok_} Status code: {feed.status}")
            if not url.startswith("https://"):
                txt.append(f"{notok_} Not https")
            youtube_rss = self.bot.get_cog("Rss").youtube_rss
            if "link" not in feed.feed:
                txt.append(notok_+" No 'link' var")
            elif yt_account := await youtube_rss.get_channel_by_any_url(feed.feed["link"]):
                txt.append("<:youtube:447459436982960143>  " + yt_account)
            elif "link" in feed.feed.keys():
                txt.append(f":newspaper:  <{feed.feed['link']}>")
            else:
                txt.append(":newspaper:  No 'link' var")
            txt.append(f"Entrées : {len(feed.entries)}")
            if len(feed.entries) > 0:
                entry = feed.entries[0]
                if "title" in entry:
                    txt.append(nothing_+ok_+" title: ")
                    if len(entry["title"].split('\n')) > 1:
                        txt[-1] += entry["title"].split('\n')[0]+"..."
                    else:
                        txt[-1] += entry["title"]
                else:
                    txt.append(nothing_+notok_+' title')
                if "published_parsed" in entry:
                    txt.append(nothing_+ok_+" published_parsed")
                elif "published" in entry:
                    txt.append(nothing_+ok_+" published")
                elif "updated_parsed" in entry:
                    txt.append(nothing_+ok_+" updated_parsed")
                else:
                    txt.append(nothing_+notok_+' date')
                if "author" in entry:
                    txt.append(nothing_+ok_+" author: "+entry["author"])
                else:
                    txt.append(nothing_+notok_+' author')
                if "content" in entry:
                    txt.append(nothing_+ok_+" content")
                elif "summary" in entry:
                    txt.append(nothing_+ok_+" summary (as main content)")
                else:
                    txt.append(nothing_+notok_+' content')
                if "content" in entry and "summary" in entry:
                    txt.append(nothing_+ok_+" summary")
                else:
                    txt.append(nothing_+notok_+' summary (as description)')
            await ctx.send("\n".join(txt))

    @admin_group.group(name="antiscam")
    @commands.check(checks.is_bot_admin)
    async def main_antiscam(self, ctx: MyContext):
        "Gère le modèle d'anti-scam"
        if ctx.subcommand_passed is None:
            await ctx.send_help(ctx.command)

    @main_antiscam.command(name="fetch-unicode")
    @commands.check(checks.is_bot_admin)
    async def antiscam_fetch_unicode(self, ctx: MyContext):
        "Récupérer la table unicode des caractères confusables"
        if not self.bot.beta:
            await ctx.send("Not usable in production!", ephemeral=True)
            return
        await ctx.defer()
        await update_unicode_map()
        await ctx.send("Done!")

    @main_antiscam.command(name="update-table")
    @commands.check(checks.is_bot_admin)
    async def antiscam_update_table(self, ctx: MyContext):
        "Met à jour la table des messages enregistrés"
        if (antiscam := self.bot.get_cog("AntiScam")) is None:
            await ctx.send("AntiScam cog not found!")
            return
        antiscam: "AntiScam"
        await ctx.defer()
        msg = await ctx.send("Hold on, I'm on it...")
        counter = await antiscam.db_update_messages(antiscam.table)
        await msg.edit(content=f"{counter} messages updated!")

    @main_antiscam.command(name="train")
    @commands.check(checks.is_bot_admin)
    async def antiscam_train_model(self, ctx: MyContext):
        "Ré-entraine le modèle d'anti-scam (ACTION DESTUCTRICE)"
        if not self.bot.beta:
            await ctx.send("Not usable in production!", ephemeral=True)
            return
        if (antiscam := self.bot.get_cog("AntiScam")) is None:
            await ctx.send("AntiScam cog not found!")
            return
        antiscam: "AntiScam"
        await ctx.defer()
        msg = await ctx.send("Hold on, this may take a while...")
        start = time.time()
        data = await antiscam.get_messages_list()
        model = await train_model(data)
        acc = model.get_external_accuracy(data)
        elapsed_time = await FormatUtils.time_delta(time.time() - start, lang="en")
        txt = f"New model has been generated in {elapsed_time}!\nAccuracy of {acc:.3f}"
        current_acc = antiscam.agent.model.get_external_accuracy(data)
        if acc > current_acc:
            antiscam.agent.save_model(model)
            txt += f"\n✅ This model is better than the current one ({current_acc:.3f}), replacing it!"
        else:
            txt += f"\n❌ This model is not better than the current one ({current_acc:.3f})"
        await msg.edit(content=txt)
        self.bot.log.info(txt)

    @main_antiscam.command(name="list-words")
    @commands.check(checks.is_bot_admin)
    async def antiscam_list_words(self, ctx: MyContext,
                                  words_category: Literal["spam-words", "safe-words", "all"]="all",
                                  words_count: commands.Range[int, 1, 100]=15
                                  ):
        "Liste les mots les plus importants dans la détection de scam"
        if (antiscam := self.bot.get_cog("AntiScam")) is None:
            await ctx.send("AntiScam cog not found!")
            return
        antiscam: "AntiScam"
        await ctx.defer()
        attr_counts: dict[str, int] = defaultdict(int)
        for tree in antiscam.agent.model.trees:
            for word, count in tree.attr_counts["spam"].items():
                attr_counts[word] += count
            for word, count in tree.attr_counts["ham"].items():
                attr_counts[word] -= count
        sorted_words = sorted(attr_counts.items(), key=lambda x: x[1], reverse=True)
        result: list[str] = []
        if words_category in {"spam-words", "all"}:
            result.extend(f"{word} ({score})" for word, score in sorted_words[:words_count])
        if words_category == "all":
            result.append("...")
        if words_category in {"safe-words", "all"}:
            result.extend(f"{word} ({score})" for word, score in sorted_words[-words_count:])
        await ctx.send("\n".join(result))


    @commands.command(name="eval", hidden=True)
    @commands.check(checks.is_bot_admin)
    async def _eval(self, ctx: MyContext, *, body: str):
        """Evaluates a code
        Credits: Rapptz (https://github.com/Rapptz/RoboDanny/blob/rewrite/cogs/admin.py)"""
        env = {
            "bot": self.bot,
            "ctx": ctx,
            "channel": ctx.channel,
            "author": ctx.author,
            "guild": ctx.guild,
            "message": ctx.message,
            "_": self._last_result
        }
        env.update(globals())

        body = cleanup_code(body)
        stdout = io.StringIO()
        try:
            to_compile = f"async def func():\n{textwrap.indent(body, '  ')}"
        except Exception as err:
            self.bot.dispatch("error", err, ctx)
            return
        try:
            exec(to_compile, env) # pylint: disable=exec-used
        except Exception as err:
            return await ctx.send(f"```py\n{err.__class__.__name__}: {err}\n```")

        func = env["func"]
        try:
            with redirect_stdout(stdout):
                ret = await func()
        except Exception as err:
            value = stdout.getvalue()
            await ctx.send(f"```py\n{value}{traceback.format_exc()[:1990]}\n```")
        else:
            value = stdout.getvalue()
            await self.add_success_reaction(ctx.message)

            if ret is None:
                if value:
                    await ctx.send(f"```py\n{value}\n```")
            else:
                self._last_result = ret
                await ctx.send(f"```py\n{value}{ret}\n```")

    @admin_group.command(name="execute")
    @commands.check(checks.is_bot_admin)
    async def sudo(self, ctx: MyContext, who: Union[discord.Member, discord.User], *, command: str):
        """Exécute une commande en tant qu'un autre utilisateur
        Credits: Rapptz (https://github.com/Rapptz/RoboDanny/blob/rewrite/cogs/admin.py)"""
        await ctx.defer()
        msg = copy.copy(ctx.message)
        msg.author = who
        msg.content = ctx.prefix + command
        new_ctx = await self.bot.get_context(msg)
        await self.bot.invoke(new_ctx)
        await ctx.send(f"Command executed as {who} with success")

<<<<<<< HEAD
    @admin_group.command(name="rss-loop")
    @commands.check(checks.is_bot_admin)
    async def rss_loop(self, ctx: MyContext, new_state: Literal["start", "stop", "run-once"]):
        """Start or stop the RSS refresh loop"""
        if not ctx.bot.database_online:
            return await ctx.send("Lol, t'as oublié que la base de donnée était hors ligne ?")
        cog = self.bot.get_cog("Rss")
        if cog is None:
            return await ctx.send("Le module RSS n'est pas chargé !")
        if new_state == "start":
            try:
                cog.rss_loop.start() # pylint: disable=no-member
            except RuntimeError:
                await ctx.send("La boucle est déjà en cours !")
            else:
                await ctx.send("Boucle rss relancée !")
        elif new_state == "stop":
            cog.rss_loop.cancel() # pylint: disable=no-member
            cog.log.info(" RSS loop force-stopped by an admin")
            await ctx.send("Boucle rss arrêtée de force !")
        elif new_state == "run-once":
            if cog.loop_processing:
                await ctx.send("Une boucle rss est déjà en cours !")
            else:
                await ctx.send("Et hop ! Une itération de la boucle en cours !")
                cog.log.info(" RSS loop forced by an admin")
                await cog.refresh_feeds()

    @admin_group.group(name="bug")
=======
    @main_msg.group(name="bug")
>>>>>>> 6665a09c
    @commands.check(checks.is_bot_admin)
    async def main_bug(self, ctx: MyContext):
        """Gère la liste des bugs"""

    @main_bug.command(name="add")
    async def bug_add(self, ctx: MyContext, french: str, english: str):
        """Ajoute un bug à la liste"""
        channel = ctx.bot.get_channel(929864644678549534) if self.bot.beta else ctx.bot.get_channel(488769283673948175)
        if channel is None:
            return await ctx.send("Salon 488769283673948175 introuvable")
        emb = discord.Embed(title="New bug", timestamp=self.bot.utcnow(), color=13632027)
        emb.add_field(name="Français", value=french, inline=False)
        emb.add_field(name="English", value=english, inline=False)
        await channel.send(embed=emb)
        await self.add_success_reaction(ctx.message)

    @main_bug.command(name="fix")
    async def bug_fix(self, ctx: MyContext, msg_id: str, fixed: bool=True):
        """Marque un bug comme étant fixé"""
        chan = ctx.bot.get_channel(929864644678549534) if self.bot.beta else ctx.bot.get_channel(488769283673948175)
        if chan is None:
            return await ctx.send("Salon introuvable")
        try: # try to fetch message from the bugs channel
            msg = await chan.fetch_message(msg_id)
        except discord.DiscordException as err:
            return await ctx.send(f"`Error:` {err}")
        if len(msg.embeds) != 1:
            return await ctx.send("Nombre d'embeds invalide")
        emb = msg.embeds[0]
        if fixed: # if the bug should be marked as fixed
            emb.color = discord.Color(10146593)
            emb.title = "New bug [fixed soon]"
        else:
            emb.color = discord.Color(13632027)
            emb.title = "New bug"
        await msg.edit(embed=emb)
        await self.add_success_reaction(ctx.message)

    @admin_group.group(name="idea")
    @commands.check(checks.is_bot_admin)
    async def main_idea(self, ctx: MyContext):
        """Ajouter une idée dans le salon des idées, en français et anglais"""

    @main_idea.command(name="add")
    async def idea_add(self, ctx: MyContext, french: str, english: str):
        """Ajoute une idée à la liste"""
        channel = ctx.bot.get_channel(929864644678549534) if self.bot.beta else ctx.bot.get_channel(488769306524385301)
        if channel is None:
            return await ctx.send("Salon introuvable")
        emb = discord.Embed(color=16106019, timestamp=self.bot.utcnow())
        emb.add_field(name="Français", value=french, inline=False)
        emb.add_field(name="English", value=english, inline=False)
        msg = await channel.send(embed=emb)
        for emoji in self.upvote_emojis:
            await msg.add_reaction(emoji)
        await self.add_success_reaction(ctx.message)

    @main_idea.command(name="valid")
    async def idea_valid(self, ctx: MyContext, msg_id: str, implemented: bool=True):
        """Marque une idée comme étant ajoutée à la prochaine MàJ"""
        chan = ctx.bot.get_channel(929864644678549534) if self.bot.beta else ctx.bot.get_channel(488769306524385301)
        if chan is None:
            return await ctx.send("Salon introuvable")
        try: # try to fetch message from ideas channel
            msg = await chan.fetch_message(msg_id)
        except discord.DiscordException as err:
            # something went wrong (invalid message ID, or any other Discord API error)
            return await ctx.send(f"`Error:` {err}")
        if len(msg.embeds) != 1:
            return await ctx.send("Nombre d'embeds invalide")
        emb = msg.embeds[0]
        if implemented: # if the idea should be marked as soon-released
            emb.color = discord.Color(10146593)
        else:
            emb.color = discord.Color(16106019)
        await msg.edit(embed=emb)
        await self.add_success_reaction(ctx.message)

async def setup(bot):
    await bot.add_cog(Admin(bot))<|MERGE_RESOLUTION|>--- conflicted
+++ resolved
@@ -295,7 +295,6 @@
             text += f"- {cog.file} ({cog_name}) \n"
         await ctx.send(text)
 
-<<<<<<< HEAD
     @cogs_group.command(name="load")
     @commands.check(checks.is_bot_admin)
     async def add_cog(self, ctx: MyContext, name: str):
@@ -385,10 +384,7 @@
             for cog in filtered
         ][:25]
 
-    @admin_group.command(name="shutdown")
-=======
-    @main_msg.command(name="shutdown")
->>>>>>> 6665a09c
+    @admin_group.command(name="shutdown"
     @commands.check(checks.is_bot_admin)
     async def shutdown(self, ctx: MyContext):
         """Eteint le bot"""
@@ -659,11 +655,7 @@
         else:
             await ctx.send("Module introuvable")
 
-<<<<<<< HEAD
     @admin_group.group(name="flag", aliases=["flags"])
-=======
-    @main_msg.group(name="flag", aliases=["flags"])
->>>>>>> 6665a09c
     @commands.check(checks.is_bot_admin)
     async def admin_flag(self, ctx: MyContext):
         "Ajoute ou retire un attribut à un utilisateur"
@@ -895,40 +887,7 @@
         if not ctx.interaction:
             await ctx.message.delete()
 
-<<<<<<< HEAD
     @admin_group.command(name="test-rss-url")
-=======
-    @main_msg.command(name="speedtest")
-    @commands.check(checks.is_bot_admin)
-    async def speedtest(self, ctx: MyContext, method: Literal["dict", "csv", "json", "image"] = "image"):
-        """Fais un speedtest du vps
-        Les méthodes possibles sont: dict, json, csv"""
-        if method != "image" and (not hasattr(speedtest.SpeedtestResults, method)):
-            await ctx.send("Méthode invalide")
-            return
-        msg = await ctx.send("Début de l'analyse...")
-        test = speedtest.Speedtest()
-        test.get_servers()
-        test.get_best_server()
-        test.download()
-        test.upload(pre_allocate=False)
-        if method == "image":
-            test.results.share()
-        if method == "image":
-            result = test.results.dict()
-            await msg.edit(content=f"""{result["server"]["sponsor"]} - ping {result["server"]["latency"]}ms\n{result["share"]}""")
-        elif method == "json":
-            result = test.results.json(pretty=True)
-            await msg.edit(content=f"```json\n{result}\n```")
-        elif method == "dict":
-            result = test.results.dict()
-            await msg.edit(content=f"```py\n{result}\n```")
-        else:
-            result = getattr(test.results, method)()
-            await msg.edit(content=str(result))
-
-    @main_msg.command(name="test-rss-url")
->>>>>>> 6665a09c
     @commands.check(checks.is_bot_admin)
     async def test_rss_url(self, ctx: MyContext, url: str, *, arguments=None):
         """Teste une url rss"""
@@ -1159,7 +1118,6 @@
         await self.bot.invoke(new_ctx)
         await ctx.send(f"Command executed as {who} with success")
 
-<<<<<<< HEAD
     @admin_group.command(name="rss-loop")
     @commands.check(checks.is_bot_admin)
     async def rss_loop(self, ctx: MyContext, new_state: Literal["start", "stop", "run-once"]):
@@ -1189,9 +1147,6 @@
                 await cog.refresh_feeds()
 
     @admin_group.group(name="bug")
-=======
-    @main_msg.group(name="bug")
->>>>>>> 6665a09c
     @commands.check(checks.is_bot_admin)
     async def main_bug(self, ctx: MyContext):
         """Gère la liste des bugs"""
