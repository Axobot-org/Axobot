{
    "christmas-2019" : {
        "begin": "2019-11-30",
        "end": "2019-12-25",
        "type": "christmas",
        "icon": "https://zrunner.me/cdn/merry_christmas.jpg",
        "color": 4886759,
        "objectives": [50]
    },
    "april-2020": {
        "begin": "2020-04-01",
        "end": "2020-04-01",
        "type": "fish",
        "icon": null,
        "color": 11260705,
        "objectives": []
    },
    "blurple-2020": {
        "begin": "2020-05-07",
        "end": "2020-05-13",
        "type": "blurple",
        "icon": "https://zrunner.me/cdn/blurple.jpg",
        "color": 0,
        "objectives": [150]
    },
    "halloween-2020": {
        "begin": "2020-10-17",
        "end": "2020-11-01",
        "type": "halloween",
        "icon": null,
        "color": 16089635,
        "objectives": [200]
    },
    "april-2021": {
        "begin": "2021-04-01",
        "end": "2021-04-02",
        "type": "fish",
        "icon": null,
        "color": 11260705,
        "objectives": [120]
    },
    "blurple-2021": {
        "begin": "2021-05-07",
        "end": "2021-05-13",
        "type": "blurple",
        "icon": "https://zrunner.me/cdn/blurple_2021.png",
        "color": 7506394,
        "objectives": [200, 500]
    },
    "halloween-2021": {
        "begin": "2021-10-20",
        "end": "2021-11-01",
        "type": "halloween",
        "icon": null,
        "color": 16089635,
        "objectives": [150]
<<<<<<< HEAD
=======
    },
    "april-2022": {
        "begin": "2022-04-01",
        "end": "2022-04-02",
        "type": "fish",
        "icon": null,
        "color": 16733391,
        "objectives": [200]
>>>>>>> 7085dae6
    }
}<|MERGE_RESOLUTION|>--- conflicted
+++ resolved
@@ -54,8 +54,6 @@
         "icon": null,
         "color": 16089635,
         "objectives": [150]
-<<<<<<< HEAD
-=======
     },
     "april-2022": {
         "begin": "2022-04-01",
@@ -64,6 +62,5 @@
         "icon": null,
         "color": 16733391,
         "objectives": [200]
->>>>>>> 7085dae6
     }
 }