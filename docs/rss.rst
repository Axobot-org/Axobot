===
Rss
===

More and more bots offer the feature to follow news feeds, sometimes `rss atom feeds <https://en.wikipedia.org/wiki/RSS>`__,but most often Twitter or YouTube profiles. ZBot allows you to track any rss/atom feed, as well as any Twitter/YouTube/Twitch/DeviantArt channel. For Reddit feeds, you can search for the url of the rss feed, but a command will be created to make your life easier!

With this bot you have two possibilities to follow a feed: manually request the last post, or configure an automatic follow-up in a text channel. In the case of automatic tracking, ZBot will scan all feeds every ten minutes to check for new posts, sending them in if there are any. Just be careful: this automatic tracking costs a lot of resources to the bot, so you are limited to a certain number of automatic feeds (same for rss, twitter, youtube or minecraft) !

To manage this plugin (add, edit or remove feeds), you will need at least the Manage Server permission.

-----------------
See the last post
-----------------

**Syntax:** :code:`rss <youtube|twitter|twitch|deviant|web> <name|link>`

This command allows you to see the last post of a youtube channel, a user on Twitter or Twitch or DeviantArt, or an rss feed. You can enter :code:`rss <type> help` to get a more complex guide to this command.

To go faster, aliases such as 'yt' or 'tw' are available! YouTube channel names or frequently used web links are already listed in the bot database. Remember to check it out!

.. note:: No specific permission is required for this command. Remember to allow the use of external emojis to get a prettier look.


-------------
Follow a feed
-------------

**Syntax:** :code:`rss add <link>`

If you want to automatically track an rss feed, this command should be used. You can only track a maximum feeds, which will be reloaded every 10 minutes. Note that Minecraft server tracing also counts as an rss feed, and therefore will cost you a place.

For Twitter and YouTube channels, simply give the link of the channel, so that the bot automatically detects the type and name of the channel. If no type is recognized, the 'web' type will be selected.

.. note:: To post a message, the bot does not need any specific permission. But if it is a Minecraft server flow (see the `corresponding section <minecraft.html>`__), don't forget the "`Read message history <perms.html#read-message-history>`__" permission!


--------------
See every feed
--------------

**Syntax:** :code:`rss list`

If you want to keep an eye on the number of rss/Minecraft feeds registered on your server, this is the command to use. The bot will search in the depths of its incomprehensible files to bring back the list of all the flows, and summarize them for you in a nice embed.

.. warning:: The bot needs "`Embed Links <perms.html#embed-links>`__" permission!


--------------
Mention a role
--------------

**Syntax:** :code:`rss roles [flow ID] [roles]`

This rss flow tracking option allows you to notify a role when a new post arrives. The roles mentioned are different between rss flows, which allows you a greater handling. 

The "flow ID" argument is the identifier of the flow (found with the command `rss list <#see-every-feed>`__). If you do not enter this argument, or if the feed can't be found, the bot will open a menu where you can choose which feed to modify. Then another menu will allow you to choose which roles you want to mention.

The "roles" arguments is the list of roles you want to mention, separated by spaces (if some of them contains spaces, you can use quotations "..." instead). If not specified, Zbot will ask you for the list. You can either use names or IDs, or put "none" to remove every mention.

.. warning:: For this command too, the bot needs "`Embed Links <perms.html#embed-links>`__" permission!


---------------
Change the text
---------------

**Syntax:** :code:`rss text [flow ID] [new text]`

This command is particularly useful if you want to change the text of an rss flow tracking, for example to have a customized text, or in your native language. Many tools are at your disposal (also known as *variables*) that allow an optimal personalization of the message. That's right, we thought of you.

If the rss feed ID is not given, the bot will open a menu to select it. And for the text, if you have forgotten it, the bot will also ask you to know it, and will provide you the current text and a list of the usable variables.

.. note:: Available variables are:

    - :code:`{author}`: the author of the post
    - :code:`{channel}`: the channel name (usually the same as author)
    - :code:`{date}`: the post date (UTC)
    - :code:`{link}` or :code:`{url}`: a link to the post
    - :code:`{logo}`: an emoji representing the type of post (web, Twitter, YouTube...)
    - :code:`{mentions}`: the list of mentioned roles
    
    - {title}: the title of the post

<<<<<<< HEAD
.. warning:: Yo know what? For this command, the bot needs "`Embed Links <perms.html#embed-links>`_" permission!
=======
.. warning:: Yo know what? For this command, the bot needs "`Embed Links <perms.html#embed-links>`__" permission!
>>>>>>> 7085dae6


-----------
Move a feed
-----------

**Syntax:** :code:`rss move [flow ID] [new channel]`

If you want to move an rss feed without having to delete it, recreate a new one and then reconfigure it, you can use this command. It can also be useful to configure a flow in a secret chat room, then reveal it to your entire server without having to temporarily close your chat!

If no identifier is given, the bot will ask you which one to modify.  As for the channel, if you do not specify any, it will select the one in which you type the command.

.. warning:: Here again, the bot needs "`Embed Links <perms.html#embed-links>`__" permission!


------------------
Setup a feed embed
------------------

**Syntax:** :code:`rss use_embed [flow ID] [use embed]` or :code:`rss embed <flow ID> [use embed] <parameters>`

Sometimes people want to have a lot of control over what is happening in the world. Since we are unable to offer it to them, we offer you a great control on the embeds sent by rss flows. The first command allows you to enable the use of embed instead of classic text, the second one allows you to choose a title, a color and a custom footer.

For the first command, if you do not give the feed identifier or a boolean value, the bot will ask you for it. However, you must give it yourself for the second command (you can find it via the `rss list <#see-every-feed>`__ command).

The syntax of the color/text customization parameters is the same as for the `embed <miscellaneous.html#embed>`__ command, i.e. in the form :code:`key = "value"`, with the possible keys "color", "footer" and "title".



----------------------
Delete a followed feed
----------------------

**Syntax:** :code:`rss remove [flow ID]`

With this command, you can stop following an rss/minecraft flow. And it's also very easy to use. Just one command and *poof*, we shut down the machinery.

The "flow ID" argument is the identifier of the flow (found with the command `rss list <#see-every-feed>`__). If you do not enter this argument, or if the feed can't be found, the bot will open a menu where you can choose which feed to modify.

.. warning:: ZBot needs "`Embed Links <perms.html#embed-links>`__" permission to send the selection list!


-----------------
Reload every feed
-----------------

**Syntax:** :code:`rss reload`

If your favorite youtube channel has just posted a new cool video, and the bot takes too long to post it in your specially designed living room, you can force it to refresh the list of your youtube, twitter and other websites, in addition to Minecraft servers. This command will allow you in a few seconds to be again at the top of the latest news!

.. note:: Note that to avoid lags, a 10-minute cooldown is active on this command.<|MERGE_RESOLUTION|>--- conflicted
+++ resolved
@@ -31,7 +31,7 @@
 
 For Twitter and YouTube channels, simply give the link of the channel, so that the bot automatically detects the type and name of the channel. If no type is recognized, the 'web' type will be selected.
 
-.. note:: To post a message, the bot does not need any specific permission. But if it is a Minecraft server flow (see the `corresponding section <minecraft.html>`__), don't forget the "`Read message history <perms.html#read-message-history>`__" permission!
+.. note:: To post a message, the bot does not need any specific permission. But if it's a Minecraft server feed (see the `corresponding section <minecraft.html>`__), don't forget the "`Read message history <perms.html#read-message-history>`__" permission!
 
 
 --------------
@@ -40,7 +40,7 @@
 
 **Syntax:** :code:`rss list`
 
-If you want to keep an eye on the number of rss/Minecraft feeds registered on your server, this is the command to use. The bot will search in the depths of its incomprehensible files to bring back the list of all the flows, and summarize them for you in a nice embed.
+If you want to keep an eye on the number of rss/Minecraft feeds registered on your server, this is the command to use. The bot will search in the depths of its incomprehensible files to bring back the list of all the feeds, and summarize them for you in a nice embed.
 
 .. warning:: The bot needs "`Embed Links <perms.html#embed-links>`__" permission!
 
@@ -49,11 +49,11 @@
 Mention a role
 --------------
 
-**Syntax:** :code:`rss roles [flow ID] [roles]`
+**Syntax:** :code:`rss roles [feed ID] [roles]`
 
-This rss flow tracking option allows you to notify a role when a new post arrives. The roles mentioned are different between rss flows, which allows you a greater handling. 
+This rss feed tracking option allows you to notify a role when a new post arrives. The roles mentioned are different between rss feeds, which allows you a greater handling. 
 
-The "flow ID" argument is the identifier of the flow (found with the command `rss list <#see-every-feed>`__). If you do not enter this argument, or if the feed can't be found, the bot will open a menu where you can choose which feed to modify. Then another menu will allow you to choose which roles you want to mention.
+The "feed ID" argument is the identifier of the feed (found with the command `rss list <#see-every-feed>`__). If you do not enter this argument, or if the feed can't be found, the bot will open a menu where you can choose which feed to modify. Then another menu will allow you to choose which roles you want to mention.
 
 The "roles" arguments is the list of roles you want to mention, separated by spaces (if some of them contains spaces, you can use quotations "..." instead). If not specified, Zbot will ask you for the list. You can either use names or IDs, or put "none" to remove every mention.
 
@@ -64,9 +64,9 @@
 Change the text
 ---------------
 
-**Syntax:** :code:`rss text [flow ID] [new text]`
+**Syntax:** :code:`rss text [feed ID] [new text]`
 
-This command is particularly useful if you want to change the text of an rss flow tracking, for example to have a customized text, or in your native language. Many tools are at your disposal (also known as *variables*) that allow an optimal personalization of the message. That's right, we thought of you.
+This command is particularly useful if you want to change the text of an rss feed tracking, for example to have a customized text, or in your native language. Many tools are at your disposal (also known as *variables*) that allow an optimal personalization of the message. That's right, we thought of you.
 
 If the rss feed ID is not given, the bot will open a menu to select it. And for the text, if you have forgotten it, the bot will also ask you to know it, and will provide you the current text and a list of the usable variables.
 
@@ -81,20 +81,16 @@
     
     - {title}: the title of the post
 
-<<<<<<< HEAD
-.. warning:: Yo know what? For this command, the bot needs "`Embed Links <perms.html#embed-links>`_" permission!
-=======
-.. warning:: Yo know what? For this command, the bot needs "`Embed Links <perms.html#embed-links>`__" permission!
->>>>>>> 7085dae6
+.. warning:: Hey guess what? For this command, the bot needs "`Embed Links <perms.html#embed-links>`__" permission!
 
 
 -----------
 Move a feed
 -----------
 
-**Syntax:** :code:`rss move [flow ID] [new channel]`
+**Syntax:** :code:`rss move [feed ID] [new channel]`
 
-If you want to move an rss feed without having to delete it, recreate a new one and then reconfigure it, you can use this command. It can also be useful to configure a flow in a secret chat room, then reveal it to your entire server without having to temporarily close your chat!
+If you want to move an rss feed without having to delete it, recreate a new one and then reconfigure it, you can use this command. It can also be useful to configure a feed in a secret chat room, then reveal it to your entire server without having to temporarily close your chat!
 
 If no identifier is given, the bot will ask you which one to modify.  As for the channel, if you do not specify any, it will select the one in which you type the command.
 
@@ -105,9 +101,9 @@
 Setup a feed embed
 ------------------
 
-**Syntax:** :code:`rss use_embed [flow ID] [use embed]` or :code:`rss embed <flow ID> [use embed] <parameters>`
+**Syntax:** :code:`rss use_embed [feed ID] [use embed]` or :code:`rss embed <feed ID> [use embed] <parameters>`
 
-Sometimes people want to have a lot of control over what is happening in the world. Since we are unable to offer it to them, we offer you a great control on the embeds sent by rss flows. The first command allows you to enable the use of embed instead of classic text, the second one allows you to choose a title, a color and a custom footer.
+Sometimes people want to have a lot of control over what is happening in the world. Since we are unable to offer it to them, we offer you a great control on the embeds sent by rss feeds. The first command allows you to enable the use of embed instead of classic text, the second one allows you to choose a title, a color and a custom footer.
 
 For the first command, if you do not give the feed identifier or a boolean value, the bot will ask you for it. However, you must give it yourself for the second command (you can find it via the `rss list <#see-every-feed>`__ command).
 
@@ -119,11 +115,11 @@
 Delete a followed feed
 ----------------------
 
-**Syntax:** :code:`rss remove [flow ID]`
+**Syntax:** :code:`rss remove [feed ID]`
 
-With this command, you can stop following an rss/minecraft flow. And it's also very easy to use. Just one command and *poof*, we shut down the machinery.
+With this command, you can stop following an rss/minecraft feed. And it's also very easy to use. Just one command and *poof*, we shut down the machinery.
 
-The "flow ID" argument is the identifier of the flow (found with the command `rss list <#see-every-feed>`__). If you do not enter this argument, or if the feed can't be found, the bot will open a menu where you can choose which feed to modify.
+The "feed ID" argument is the identifier of the feed (found with the command `rss list <#see-every-feed>`__). If you do not enter this argument, or if the feed can't be found, the bot will open a menu where you can choose which feeds to delete.
 
 .. warning:: ZBot needs "`Embed Links <perms.html#embed-links>`__" permission to send the selection list!
 
