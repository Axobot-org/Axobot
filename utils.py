import argparse
import glob
import logging
import os
import sys
from logging.handlers import RotatingFileHandler
from typing import TYPE_CHECKING
from LRFutils import progress
from mysql.connector import errors as mysql_errors

import discord
import mysql
from discord.ext import commands

if TYPE_CHECKING:
    from libs.bot_classes import Axobot

OUTAGE_REASON = {
<<<<<<< HEAD
    'fr': "Nous faisons de notre mieux pour rétablir nos services dans les plus brefs délais, mais la panne peut être hors de notre contrôle. Plus d'informations sur https://axobot.statuspage.io/ ou sur notre serveur Discord.",
    'en': "We're doing our best to restore our services as soon as possible, but the failure may be beyond our control. More information on https://axobot.statuspage.io/ or in our Discord server."
=======
    'fr': "Nous faisons de notre mieux pour rétablir nos services dans les plus brefs délais, mais la panne peut être hors de notre contrôle. Plus d'informations sur https://zbot.statuspage.io/ ou sur notre serveur Discord.",
    'en': "We're doing our best to restore our services as soon as possible, but the failure may be beyond our control. More information on https://zbot.statuspage.io/ or in our Discord server."
>>>>>>> 36b6e989
}

async def get_prefix(bot:"Axobot", msg: discord.Message) -> list:
    """Get the correct bot prefix from a message
    Prefix can change based on guild, but the bot mention will always be an option"""
    prefixes = [await bot.prefix_manager.get_prefix(msg.guild)]
    if msg.guild is None:
        prefixes.append("")
    return commands.when_mentioned_or(*prefixes)(bot, msg)



def flatten_list(first_list: list) -> list:
    return [item for sublist in first_list for item in sublist]

def setup_bot_logger():
    """Create the logger module for the bot, used for logs"""
    # on chope le premier logger
    log = logging.getLogger("runner")
    # on définis un formatteur
    log_format = logging.Formatter("%(asctime)s %(levelname)s: %(message)s", datefmt="[%d/%m/%Y %H:%M]")
    # ex du format : [08/11/2018 14:46] WARNING: Rss fetch_rss_flux l.288 : Cannot get the RSS flux because of the following error: (suivi du traceback)

    # log vers un fichier
    file_handler = RotatingFileHandler("logs/debug.log", maxBytes=1e6, backupCount=2, delay=True)
    # tous les logs de niveau DEBUG et supérieur sont evoyés dans le fichier
    file_handler.setLevel(logging.DEBUG)
    file_handler.setFormatter(log_format)

    # log vers la console
    stream_handler = logging.StreamHandler(sys.stdout)
    # tous les logs de niveau INFO et supérieur sont evoyés dans le fichier
    stream_handler.setLevel(logging.INFO)
    stream_handler.setFormatter(log_format)

    # supposons que tu veuille collecter les erreurs sur ton site d'analyse d'erreurs comme sentry
    #sentry_handler = x
    #sentry_handler.setLevel(logging.ERROR)  # on veut voir que les erreurs et au delà, pas en dessous
    #sentry_handler.setFormatter(format)

    log.addHandler(file_handler)
    log.addHandler(stream_handler)
    #log.addHandler(sentry_handler)

    log.setLevel(logging.DEBUG)
    return log

def setup_database_logger():
    "Create the logger module for database access"
    log = logging.getLogger("database")
    log_format = logging.Formatter("%(asctime)s %(levelname)s: [SQL] %(message)s", datefmt="[%d/%m/%Y %H:%M]")
    file_handler = RotatingFileHandler("logs/sql-debug.log", maxBytes=2e6, backupCount=2, delay=True)

    file_handler.setLevel(logging.DEBUG)
    file_handler.setFormatter(log_format)

    stream_handler = logging.StreamHandler(sys.stdout)
    stream_handler.setLevel(logging.INFO)
    stream_handler.setFormatter(log_format)

    log.addHandler(file_handler)
    log.addHandler(stream_handler)
    log.setLevel(logging.DEBUG)
    return log

def setup_start_parser():
    "Create a parser for the command-line interface"
    parser = argparse.ArgumentParser()
    parser.add_argument('--token', '-t', help="The bot token to use", required=True)
    parser.add_argument('--entity-id', '-e', type=int, help="The entity ID to use, if no bot is specified by --token")
    parser.add_argument('--no-main-loop', help="Deactivate the bot main loop",
                        action="store_false", dest="event_loop")
    parser.add_argument('--no-rss', help="Disable any RSS feature (loop and commands)",
                        action="store_false", dest="rss_features")

    return parser

def load_sql_connection(bot: "Axobot"):
    "Load the connection to the database, preferably in local mode"
    try:
        try:
            cnx = mysql.connector.connect(
                user=bot.database_keys['user'],
                password=bot.database_keys['password'],
                host="127.0.0.1",
                database=bot.database_keys['database1']
            )
        except (mysql_errors.InterfaceError, mysql_errors.ProgrammingError, mysql_errors.DatabaseError):
            bot.log.warning("Unable to access local dabatase - attempt via IP")
            cnx = mysql.connector.connect(
                user=bot.database_keys['user'],
                password=bot.database_keys['password'],
                host=bot.database_keys['host'],
                database=bot.database_keys['database1'],
                connection_timeout=5
            )
            bot.log.info("Database connected remotely")
        else:
            bot.log.info("Database connected locally")
            bot.database_keys['host'] = '127.0.0.1'
        cnx.close()
    except Exception as err:
        bot.log.error("---- UNABLE TO REACH THE DATABASE ----")
        bot.log.error(err)
        bot.database_online = False

async def load_cogs(bot: "Axobot"):
    "Load the bot modules"
    initial_extensions = [
        'fcts.languages',
        'fcts.admin',
        'fcts.help_cmd',
        'fcts.antiraid',
        'fcts.antiscam',
        'fcts.blurple',
        'fcts.bot_events',
        'fcts.bot_info',
        'fcts.bot_stats',
        'fcts.cases',
        'fcts.embeds',
        'fcts.errors',
        'fcts.events',
        'fcts.fun',
        'fcts.info',
        'fcts.library',
        'fcts.minecraft',
        'fcts.moderation',
        'fcts.morpions',
        'fcts.partners',
        'fcts.perms',
        'fcts.reloads',
        'fcts.roles_react',
        'fcts.rss',
        'fcts.s_backups',
        'fcts.serverlogs',
        'fcts.serverconfig',
        'fcts.tickets',
        'fcts.timers',
        'fcts.twitch',
        'fcts.users',
        'fcts.utilities',
        'fcts.voices',
        'fcts.welcomer',
        'fcts.xp'
    ]
    progress_bar = progress.Bar(max=len(initial_extensions), width=60, prefix="Loading extensions", eta=False, show_duration=False)

    # Here we load our extensions (cogs) listed above in [initial_extensions]
    count = 0
    for i, extension in enumerate(initial_extensions):
        progress_bar(i)
        try:
            await bot.load_extension(extension)
        except discord.DiscordException:
            bot.log.critical('Failed to load extension %s', extension, exc_info=True)
            count += 1
        if count  > 0:
            bot.log.critical("%s modules not loaded\nEnd of program", count)
            sys.exit()
    progress_bar(len(initial_extensions), stop=True)

async def count_code_lines():
    """Count lines of Python code in the current folder

    Comments and empty lines are ignored."""
    count = 0
    path = os.path.dirname(__file__)+'/**/*.py'
    for filename in glob.iglob(path, recursive=True):
        if '/env/' in filename or not filename.endswith('.py'):
            continue
        with open(filename, 'r', encoding='utf-8') as file:
            for line in file.read().split("\n"):
                cleaned_line = line.strip()
                if len(cleaned_line) > 2 and not cleaned_line.startswith('#') or cleaned_line.startswith('"'):
                    count += 1
    return count<|MERGE_RESOLUTION|>--- conflicted
+++ resolved
@@ -16,13 +16,8 @@
     from libs.bot_classes import Axobot
 
 OUTAGE_REASON = {
-<<<<<<< HEAD
     'fr': "Nous faisons de notre mieux pour rétablir nos services dans les plus brefs délais, mais la panne peut être hors de notre contrôle. Plus d'informations sur https://axobot.statuspage.io/ ou sur notre serveur Discord.",
     'en': "We're doing our best to restore our services as soon as possible, but the failure may be beyond our control. More information on https://axobot.statuspage.io/ or in our Discord server."
-=======
-    'fr': "Nous faisons de notre mieux pour rétablir nos services dans les plus brefs délais, mais la panne peut être hors de notre contrôle. Plus d'informations sur https://zbot.statuspage.io/ ou sur notre serveur Discord.",
-    'en': "We're doing our best to restore our services as soon as possible, but the failure may be beyond our control. More information on https://zbot.statuspage.io/ or in our Discord server."
->>>>>>> 36b6e989
 }
 
 async def get_prefix(bot:"Axobot", msg: discord.Message) -> list:
